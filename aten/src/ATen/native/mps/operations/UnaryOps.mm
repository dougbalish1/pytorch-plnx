--- conflicted
+++ resolved
@@ -19,6 +19,7 @@
 #include <ATen/ops/ceil_native.h>
 #include <ATen/ops/cos_native.h>
 #include <ATen/ops/cosh_native.h>
+#include <ATen/ops/cumprod_native.h>
 #include <ATen/ops/cumsum_native.h>
 #include <ATen/ops/erf_native.h>
 #include <ATen/ops/exp2_native.h>
@@ -49,6 +50,12 @@
 #endif
 
 namespace at::native {
+
+enum class MPSCumulativeOpType : uint8_t {
+  CUMSUM = 0,
+  CUMPROD = 1,
+};
+
 namespace mps {
 
 typedef MPSGraphTensor* (^UnaryOpBlock)(MPSGraph*, MPSGraphTensor*);
@@ -378,17 +385,12 @@
   }
 }
 
-<<<<<<< HEAD
-TORCH_IMPL_FUNC(cumsum_out_mps)
-(const Tensor& self, int64_t dim, c10::optional<ScalarType> dtype, const Tensor& result) {
-=======
 static void cumulative_op_impl(const Tensor& self,
                                int64_t dim,
                                c10::optional<ScalarType> dtype,
                                const Tensor& result,
                                MPSCumulativeOpType cumulativeOpType,
                                const std::string& op_name) {
->>>>>>> 1cc00262
   bool macOS13_3_plus = is_macos_13_or_newer(MacOSVersion::MACOS_VER_13_3_PLUS);
   auto nDims = self.dim();
   auto wrapped_dim = maybe_wrap_dim(dim, nDims);
@@ -401,34 +403,54 @@
               dim,
               ")");
   if (!is_macos_13_or_newer()) {
-    TORCH_WARN_ONCE("torch.cumsum supported by MPS on MacOS 13+, please upgrade");
-    auto cpu_result = self.to(at::Device(kCPU)).cumsum(dim, dtype);
+    TORCH_WARN_ONCE(op_name, " supported by MPS on MacOS 13+, please upgrade");
+    Tensor cpu_result;
+    if (cumulativeOpType == MPSCumulativeOpType::CUMSUM) {
+      cpu_result = self.to(at::Device(kCPU)).cumsum(dim, dtype);
+    } else if (cumulativeOpType == MPSCumulativeOpType::CUMPROD) {
+      cpu_result = self.to(at::Device(kCPU)).cumprod(dim, dtype);
+    }
     at::_copy_from_and_resize(cpu_result, result);
     return;
   }
   auto input = dtype.has_value() ? self.to(dtype.value()) : self;
 
-  // issue #103810551: cumsum is horribly broken for int8, int16 and as chances for overflow is pretty high, cast to
+  // issue #103810551: cumsum / cumprod are broken for int8, int16 and as chances for overflow are pretty high, cast to
   // int32 fixed in macOS 13.3
   bool castInputData = (isIntegralType(input.scalar_type(), false) && input.scalar_type() != ScalarType::Int &&
                         input.scalar_type() != ScalarType::Long);
 
   TORCH_CHECK(macOS13_3_plus || input.scalar_type() != ScalarType::Long,
-              "MPS does not support cumsum op with int64 input. Support has been added in macOS 13.3");
-
-  mps::unary_op(input,
-                result,
-                "cumsum_out_mp" + std::to_string(dim),
-                ^MPSGraphTensor*(MPSGraph* mpsGraph, MPSGraphTensor* inputTensor) {
-                  if (castInputData) {
-                    inputTensor = mps::castMPSTensor(mpsGraph, inputTensor, ScalarType::Int);
-                  }
-                  auto rc = [mpsGraph cumulativeSumWithTensor:inputTensor axis:dim name:nil];
-                  if ((mps::getMPSDataType(result) != [rc dataType]) || castInputData) {
-                    return mps::castMPSTensor(mpsGraph, rc, result.scalar_type());
-                  }
-                  return rc;
-                });
+              "MPS does not support ",
+              op_name,
+              " op with int64 input. Support has been added in macOS 13.3");
+
+  mps::unary_op(
+      input, result, op_name + std::to_string(dim), ^MPSGraphTensor*(MPSGraph* mpsGraph, MPSGraphTensor* inputTensor) {
+        if (castInputData) {
+          inputTensor = mps::castMPSTensor(mpsGraph, inputTensor, ScalarType::Int);
+        }
+        MPSGraphTensor* rc;
+        if (cumulativeOpType == MPSCumulativeOpType::CUMSUM) {
+          rc = [mpsGraph cumulativeSumWithTensor:inputTensor axis:dim name:nil];
+        } else if (cumulativeOpType == MPSCumulativeOpType::CUMPROD) {
+          rc = [mpsGraph cumulativeProductWithTensor:inputTensor axis:dim name:nil];
+        }
+        if ((mps::getMPSDataType(result) != [rc dataType]) || castInputData) {
+          return mps::castMPSTensor(mpsGraph, rc, result.scalar_type());
+        }
+        return rc;
+      });
+}
+
+TORCH_IMPL_FUNC(cumsum_out_mps)
+(const Tensor& self, int64_t dim, c10::optional<ScalarType> dtype, const Tensor& result) {
+  return cumulative_op_impl(self, dim, dtype, result, MPSCumulativeOpType::CUMSUM, "cumsum_out_mps");
+}
+
+TORCH_IMPL_FUNC(cumprod_out_mps)
+(const Tensor& self, int64_t dim, c10::optional<ScalarType> dtype, const Tensor& result) {
+  return cumulative_op_impl(self, dim, dtype, result, MPSCumulativeOpType::CUMPROD, "cumprod_out_mps");
 }
 
 } // namespace at::native