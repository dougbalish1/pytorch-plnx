#include <ATen/Tensor.h>
#include <ATen/native/mkldnn/ConvPrepack.h>
#include <ATen/native/mkldnn/OpContext.h>
#include <torch/custom_class.h>
#include <torch/library.h>

#if AT_MKLDNN_ENABLED()

namespace at {
namespace native {
namespace mkldnn {

using namespace internal::convolution;

TORCH_LIBRARY(mkldnn, m) {
  m.class_<ConvOpContext>(TORCH_SELECTIVE_CLASS("ConvOpContext"))
      .def_pickle(
          [](const c10::intrusive_ptr<ConvOpContext>& op_context)
              -> SerializationTypeConvPrePack { // __getstate__
            return op_context->unpack();
          },
          [](SerializationTypeConvPrePack state)
              -> c10::intrusive_ptr<ConvOpContext> { // __setstate__
            return createConvPrePackOpContext(
                std::move(std::get<0>(state)),
                std::move(std::get<1>(state)),
                std::move(std::get<2>(state)),
                std::move(std::get<3>(state)),
                std::move(std::get<4>(state)),
                // NOLINTNEXTLINE(performance-move-const-arg,cppcoreguidelines-avoid-magic-numbers)
                std::move(std::get<5>(state)),
                // NOLINTNEXTLINE(performance-move-const-arg,cppcoreguidelines-avoid-magic-numbers)
                std::move(std::get<6>(state)),
                // NOLINTNEXTLINE(performance-move-const-arg,cppcoreguidelines-avoid-magic-numbers)
                std::move(std::get<7>(state)));
          });

  m.def(TORCH_SELECTIVE_SCHEMA(
      "mkldnn::_linear_pointwise(Tensor X, Tensor W, Tensor? B, str attr, Scalar?[] scalars, str? algorithm) -> Tensor Y"));
  m.def(TORCH_SELECTIVE_SCHEMA(
      "mkldnn::_linear_pointwise.binary(Tensor X, Tensor other, Tensor W, Tensor? B, str attr) -> Tensor Y"));
  m.def(TORCH_SELECTIVE_SCHEMA(
      "mkldnn::_convolution_pointwise(Tensor X, Tensor W, Tensor? B, int[] padding, int[] stride, int[] dilation, int groups, str attr, Scalar?[] scalars, str? algorithm) -> Tensor Y"));
  m.def(TORCH_SELECTIVE_SCHEMA(
      "mkldnn::_convolution_pointwise.binary(Tensor X, Tensor other, Tensor W, Tensor? B, int[] padding, int[] stride, int[] dilation, int groups, str binary_attr, Scalar? alpha, str? unary_attr, Scalar?[] unary_scalars, str? unary_algorithm) -> Tensor Y"));
  m.def(TORCH_SELECTIVE_SCHEMA(
      "mkldnn::_convolution_pointwise_.binary(Tensor X, Tensor(a!) other, Tensor W, Tensor? B, int[] padding, int[] stride, int[] dilation, int groups, str binary_attr, Scalar? alpha, str? unary_attr, Scalar?[] unary_scalars, str? unary_algorithm) -> Tensor(a!) Y"));
  m.def(TORCH_SELECTIVE_SCHEMA(
<<<<<<< HEAD
      "mkldnn::_convolution_transpose_pointwise(Tensor X, Tensor W, Tensor? B, int[] padding, int[] stride, int[] dilation, int groups, int[] output_padding, str attr, Scalar?[] scalars, str? algorithm) -> Tensor Y"));
  m.def(TORCH_SELECTIVE_SCHEMA(
      "mkldnn::_reorder_convolution_transpose_weight(Tensor self, int[2] padding=0, int[2] stride=1, int[2] dilation=1, int groups=1, int[2] output_padding=0, int[]? input_size=None) -> Tensor Y"));
=======
      "mkldnn::_convolution_transpose_pointwise(Tensor X, Tensor W, Tensor? B, int[] padding, int[] output_padding, int[] stride, int[] dilation, int groups, str attr, Scalar?[] scalars, str? algorithm) -> Tensor Y"));
>>>>>>> 36d98123
}

TORCH_LIBRARY(mkldnn_prepacked, m) {
  m.def(TORCH_SELECTIVE_SCHEMA(
      "mkldnn_prepacked::conv2d_prepack(Tensor W, Tensor? B, int[2] stride, int[2] padding, int[2] dilation, int groups, int[4] input_size, str attr) -> __torch__.torch.classes.mkldnn.ConvOpContext"));

  m.def(TORCH_SELECTIVE_SCHEMA(
      "mkldnn_prepacked::conv2d_run(Tensor X, __torch__.torch.classes.mkldnn.ConvOpContext W_prepack) -> Tensor Y"));
}

TORCH_LIBRARY_IMPL(mkldnn_prepacked, CPU, m) {
  m.impl(
      TORCH_SELECTIVE_NAME("mkldnn_prepacked::conv2d_prepack"),
      TORCH_FN(createConvPrePackOpContext));

  m.impl(
      TORCH_SELECTIVE_NAME("mkldnn_prepacked::conv2d_run"), TORCH_FN(conv_run));
}

} // namespace mkldnn
} // namespace native
} // namespace at

#endif // AT_MKLDNN_ENABLED()

#if AT_MKL_ENABLED() && AT_MKLDNN_ENABLED()

namespace at {
namespace native {
namespace mkl {

TORCH_LIBRARY(mkl, m) {
  m.def(TORCH_SELECTIVE_SCHEMA(
      "mkl::_mkl_reorder_linear_weight(Tensor X, int batch_size) -> Tensor"));
  m.def(TORCH_SELECTIVE_SCHEMA(
      "mkl::_mkl_linear(Tensor X, Tensor MKL_W, Tensor ORI_W, Tensor? B, int batch_size) -> Tensor"));
}

} // namespace mkl
} // namespace native
} // namespace at

#endif // AT_MKL_ENABLED && AT_MKLDNN_ENABLED<|MERGE_RESOLUTION|>--- conflicted
+++ resolved
@@ -46,13 +46,9 @@
   m.def(TORCH_SELECTIVE_SCHEMA(
       "mkldnn::_convolution_pointwise_.binary(Tensor X, Tensor(a!) other, Tensor W, Tensor? B, int[] padding, int[] stride, int[] dilation, int groups, str binary_attr, Scalar? alpha, str? unary_attr, Scalar?[] unary_scalars, str? unary_algorithm) -> Tensor(a!) Y"));
   m.def(TORCH_SELECTIVE_SCHEMA(
-<<<<<<< HEAD
-      "mkldnn::_convolution_transpose_pointwise(Tensor X, Tensor W, Tensor? B, int[] padding, int[] stride, int[] dilation, int groups, int[] output_padding, str attr, Scalar?[] scalars, str? algorithm) -> Tensor Y"));
+      "mkldnn::_convolution_transpose_pointwise(Tensor X, Tensor W, Tensor? B, int[] padding, int[] output_padding, int[] stride, int[] dilation, int groups, str attr, Scalar?[] scalars, str? algorithm) -> Tensor Y"));
   m.def(TORCH_SELECTIVE_SCHEMA(
-      "mkldnn::_reorder_convolution_transpose_weight(Tensor self, int[2] padding=0, int[2] stride=1, int[2] dilation=1, int groups=1, int[2] output_padding=0, int[]? input_size=None) -> Tensor Y"));
-=======
-      "mkldnn::_convolution_transpose_pointwise(Tensor X, Tensor W, Tensor? B, int[] padding, int[] output_padding, int[] stride, int[] dilation, int groups, str attr, Scalar?[] scalars, str? algorithm) -> Tensor Y"));
->>>>>>> 36d98123
+      "mkldnn::_reorder_convolution_transpose_weight(Tensor self, int[2] padding=0, int[2] output_padding=0, int[2] stride=1, int[2] dilation=1, int groups=1, int[]? input_size=None) -> Tensor Y"));
 }
 
 TORCH_LIBRARY(mkldnn_prepacked, m) {
