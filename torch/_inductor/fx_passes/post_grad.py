--- conflicted
+++ resolved
@@ -151,13 +151,17 @@
 def mm_plus_mm(match: Match, mat1, mat2, mat3, mat4):
     return inductor.kernel.mm_plus_mm.tuned_mm_plus_mm(mat1, mat2, mat3, mat4)
 
-<<<<<<< HEAD
+
 def cuda_and_use_mixed_mm(match):
-    return (config.use_mixed_mm and
-        match.kwargs["mat1"].meta["val"].is_cuda)
+    return config.use_mixed_mm and match.kwargs["mat1"].meta["val"].is_cuda
+
 
 def cuda_and_use_mixed_mm_and_not_int8(match):
-    return cuda_and_use_mixed_mm(match) and match.kwargs["mat2"].meta["val"].dtype != torch.int8
+    return (
+        cuda_and_use_mixed_mm(match)
+        and match.kwargs["mat2"].meta["val"].dtype != torch.int8
+    )
+
 
 """
     this is used to unpack a [K,N] int4 tensor from a [K/2, N] uint4x2 tensor
@@ -172,6 +176,8 @@
     thus matching on unpack formula:
     torch.mm(mat1, torch.cat((mat2 & 0xF, mat2>>4),1).reshape(mat2_mm_shape).to(mat2_dtype).sub(8))
 """
+
+
 @register_lowering_pattern(
     CallFunction(
         aten.mm.default,
@@ -194,7 +200,7 @@
                                 aten.__rshift__.Scalar,
                                 KeywordArg("mat2"),
                                 4,
-                            )
+                            ),
                         ),
                         1,
                     ),
@@ -202,15 +208,16 @@
                 ),
                 KeywordArg("mat2_dtype"),
             ),
-            8
+            8,
         ),
     ),
     extra_check=cuda_and_use_mixed_mm_and_not_int8,
 )
 def uint4x2_mixed_mm(match: Match, mat1, mat2, mat2_mm_shape, mat2_dtype):
-    return inductor.kernel.unpack_mixed_mm.tuned_uint4x2_mixed_mm(mat1, mat2, mat2_mm_shape, mat2_dtype)
-=======
->>>>>>> d83c7c1f
+    return inductor.kernel.unpack_mixed_mm.tuned_uint4x2_mixed_mm(
+        mat1, mat2, mat2_mm_shape, mat2_dtype
+    )
+
 
 """
     torch.mm(mat1, mat2.to(mat2_dtype))
@@ -227,13 +234,7 @@
             KeywordArg("mat2_dtype"),
         ),
     ),
-<<<<<<< HEAD
-    extra_check=cuda_and_use_mixed_mm
-=======
-    extra_check=(
-        lambda match: config.use_mixed_mm and match.kwargs["mat1"].meta["val"].is_cuda
-    ),  # needs cuda
->>>>>>> d83c7c1f
+    extra_check=cuda_and_use_mixed_mm,
 )
 def mixed_mm(match: Match, mat1, mat2, mat2_dtype):
     return inductor.kernel.mm.tuned_mixed_mm(mat1, mat2, mat2_dtype)
