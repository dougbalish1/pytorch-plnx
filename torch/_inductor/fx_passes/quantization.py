--- conflicted
+++ resolved
@@ -1,11 +1,7 @@
 import functools
 
 import torch
-<<<<<<< HEAD
-from ..ir import QConv, QConvPointWisePT2E, TensorBox
-=======
-from ..ir import QConv
->>>>>>> 55bf3481
+from ..ir import QConvPointWisePT2E, TensorBox
 from ..pattern_matcher import Arg, CallFunction, KeywordArg, Match
 from .freezing_patterns import register_freezing_graph_pattern
 from .post_grad import register_lowering_pattern
@@ -13,7 +9,6 @@
 aten = torch.ops.aten
 prims = torch.ops.prims
 quantized_decomposed = torch.ops.quantized_decomposed
-dequantize_per_channel = quantized_decomposed.dequantize_per_channel.default
 
 """
 dequantize activation:
@@ -21,7 +16,7 @@
     x = x - zero_point
     x = x * scale
 """
-dequantize_activation_pattern = CallFunction(
+dequantize_per_tensor_activation_pattern = CallFunction(
     aten.mul.Tensor,
     CallFunction(
         aten.sub.Tensor,
@@ -35,74 +30,8 @@
     KeywordArg("x_scale"),
 )
 
-dequantize_weight_pattern = CallFunction(
-    dequantize_per_channel,
-    KeywordArg("w"),
-    KeywordArg("w_scale"),
-    KeywordArg("w_zp"),
-    KeywordArg("w_axis"),  # axis for quantization
-    KeywordArg("w_qmin"),  # quant clamp min
-    KeywordArg("w_qmax"),  # quant clamp max
-    KeywordArg("qw_dtype"),  # dtype=torch.int8
-)
-
-aten_conv_pattern = CallFunction(
-    aten.convolution.default,
-    dequantize_activation_pattern,
-    dequantize_weight_pattern,
-    KeywordArg("b"),  # bias
-    KeywordArg("stride"),
-    KeywordArg("padding"),
-    KeywordArg("dilation"),
-    KeywordArg("transposed"),
-    KeywordArg("o_padding"),
-    KeywordArg("groups"),
-)
-
-"""
-quantize output:
-    scale = 1 / scale
-    scale = 1.0 * scale
-    output = round(output * scale)
-    output = output + zero_point
-    output = clamp_min(output, 0)
-    output = clamp_max(output, 127)
-    output = output.to(uint8)
-"""
-quantize_conv_output_pattern = CallFunction(
-    prims.convert_element_type.default,
-    CallFunction(
-        aten.clamp_max.default,
-        CallFunction(
-            aten.clamp_min.default,
-            CallFunction(
-                aten.add.Tensor,
-                CallFunction(
-                    aten.round.default,
-                    CallFunction(
-                        aten.mul.Tensor,
-                        aten_conv_pattern,  # output of conv
-                        CallFunction(
-                            aten.mul.Tensor,
-                            CallFunction(
-                                aten.reciprocal.default, KeywordArg("o_scale")
-                            ),
-                            Arg(),  # 1.0
-                        ),
-                    ),
-                ),
-                KeywordArg("o_zp"),
-            ),
-            KeywordArg("o_qmin"),  # 0
-        ),
-        KeywordArg("o_qmax"),  # 127
-    ),
-    KeywordArg("o_dtype"),  # dtype=torch.uint8
-)
-
-
-dequant_per_channel_pattern = CallFunction(
-    quantized_decomposed.dequantize_per_channel.default,  # dequant_per_channel node
+dequantize_per_channel_weight_pattern = CallFunction(
+    quantized_decomposed.dequantize_per_channel.default,
     KeywordArg("q_weight"),
     KeywordArg("w_scale"),
     KeywordArg("w_zp"),
@@ -113,60 +42,13 @@
 )
 
 
-dequant_per_channel_clone_to_channel_last_pattern = CallFunction(
+dequantize_per_channel_clone_weight_pattern = CallFunction(
     aten.clone.default,
-    dequant_per_channel_pattern,
+    dequantize_per_channel_weight_pattern,
     memory_format=KeywordArg("memory_format"),
 )
 
-
-def _register_quantized_conv_lowering(pattern):
-    @register_lowering_pattern(pattern)
-    def qconv(match: Match, *args, **kwargs):
-        x, x_scale, x_zp = kwargs["x"], kwargs["x_scale"], kwargs["x_zp"]
-        w, w_scale, w_zp, w_axis = (
-            kwargs["w"],
-            kwargs["w_scale"],
-            kwargs["w_zp"],
-            kwargs["w_axis"],
-        )
-        b, stride, padding, dilation = (
-            kwargs["b"],
-            kwargs["stride"],
-            kwargs["padding"],
-            kwargs["dilation"],
-        )
-        groups, o_scale, o_zero_point, o_dtype = (
-            kwargs["groups"],
-            kwargs["o_scale"],
-            kwargs["o_zp"],
-            kwargs["o_dtype"],
-        )
-        weight_shape = w.get_size()
-        dim = len(weight_shape) - 2
-        return QConv.create(
-            dim,
-            x,
-            x_scale,
-            x_zp,
-            w,
-            w_scale,
-            w_zp,
-            w_axis,
-            b,
-            stride,
-            padding,
-            dilation,
-            groups,
-            o_scale,
-            o_zero_point,
-            o_dtype,
-        )
-
-    return qconv
-
-
-aten_qconv_pt2e_pattern = CallFunction(
+dequantize_qconv_pt2e_pattern = CallFunction(
     torch.ops.onednn.qconv2d_pointwise.default,
     KeywordArg("x"),
     KeywordArg("x_scale"),  # x_scale
@@ -179,14 +61,24 @@
     KeywordArg("padding"),
     KeywordArg("dilation"),
     KeywordArg("groups"),
-    Arg(),  # output_scale
-    Arg(),  # output_zero_point
-    Arg(),  # fp32_output
-    Arg(),  # attr
+    KeywordArg("output_scale"),  # output_scale
+    KeywordArg("output_zero_point"),  # output_zero_point
+    KeywordArg("fp32_output"),  # fp32_output
+    KeywordArg("attr"),  # attr
     Arg(),  # scalars
     Arg(),  # algorithm
 )
 
+"""
+quantize output:
+    scale = 1 / scale
+    scale = 1.0 * scale
+    output = round(output * scale)
+    output = output + zero_point
+    output = clamp_min(output, 0)
+    output = clamp_max(output, 127)
+    output = output.to(uint8)
+"""
 quantize_conv_output_pattern_pt2e = CallFunction(
     prims.convert_element_type.default,
     CallFunction(
@@ -198,9 +90,9 @@
                 CallFunction(
                     aten.round.default,
                     CallFunction(
-                        aten.div.Tensor,
-                        aten_qconv_pt2e_pattern,  # output of conv
-                        KeywordArg("o_scale"),
+                        aten.mul.Tensor,
+                        dequantize_qconv_pt2e_pattern,
+                        KeywordArg("o_inv_scale"),
                     ),
                 ),
                 KeywordArg("o_zp"),
@@ -215,7 +107,7 @@
 pattern_match_count = 0
 
 
-def _register_quantized_conv_lowering_pt2e(pattern):
+def _register_quantized_conv_lowering(pattern):
     @register_lowering_pattern(pattern)
     def qconv(match: Match, *args, **kwargs):
         x, x_scale, x_zp = kwargs["x"], kwargs["x_scale"], kwargs["x_zp"]
@@ -225,9 +117,9 @@
             kwargs["padding"],
             kwargs["dilation"],
         )
-        groups, o_scale, o_zero_point, o_dtype = (
+        groups, o_inv_scale, o_zero_point, o_dtype = (
             kwargs["groups"],
-            kwargs["o_scale"],
+            kwargs["o_inv_scale"],
             kwargs["o_zp"],
             kwargs["o_dtype"],
         )
@@ -243,6 +135,13 @@
         print(
             "---- matched the pattern ----: {}".format(pattern_match_count), flush=True
         )
+
+        assert (
+            kwargs["fp32_output"] is True
+        )  # Expected int8-in fp32-out qconv in weight prepack phase
+        assert (
+            kwargs["attr"] == "none"
+        )  # Expected no post op fused in weight prepack phase
 
         weight_shape = packed_weight.get_size()
         dim = len(weight_shape) - 2
@@ -261,7 +160,7 @@
                 padding,
                 dilation,
                 groups,
-                o_scale,
+                o_inv_scale,
                 o_zero_point,
                 o_dtype,
                 False,  # fp32_output
@@ -275,8 +174,7 @@
 
 
 def register_quantization_lowerings():
-    _register_quantized_conv_lowering(quantize_conv_output_pattern)
-    _register_quantized_conv_lowering_pt2e(quantize_conv_output_pattern_pt2e)
+    _register_quantized_conv_lowering(quantize_conv_output_pattern_pt2e)
 
 
 def _is_valid_dequant_conv2d_pattern(match):
@@ -439,7 +337,7 @@
 def _generate_dequant_convolution_node_pattern(_dequant_per_channel_pattern):
     dequant_convolution_node_pattern = CallFunction(
         aten.convolution.default,
-        dequantize_activation_pattern,
+        dequantize_per_tensor_activation_pattern,
         _dequant_per_channel_pattern,
         KeywordArg("b"),
         KeywordArg("stride"),
@@ -454,13 +352,15 @@
 
 def _generate_qconv_weight_prepack_patterns():
     return (
-        _generate_dequant_convolution_node_pattern(dequant_per_channel_pattern),
+        _generate_dequant_convolution_node_pattern(
+            dequantize_per_channel_weight_pattern
+        ),
         # There is another pattern due to the pass of convert_conv_weights_to_channels_last
         # https://github.com/pytorch/pytorch/blob/07107919297db3f8ab37f11c12666b6d6d5f692e/torch/_inductor/freezing.py#L338-L362.
         # Depend on some heuristics, it may or may not insert to(channel_last) node
         # between convolution and dequant_per_channel node
         _generate_dequant_convolution_node_pattern(
-            dequant_per_channel_clone_to_channel_last_pattern
+            dequantize_per_channel_clone_weight_pattern
         ),
     )
 
