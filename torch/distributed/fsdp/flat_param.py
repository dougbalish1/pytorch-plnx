import contextlib
import functools
import logging
import os
import warnings
from enum import auto, Enum
from itertools import accumulate, chain
from typing import (
    Any,
    Callable,
    cast,
    Dict,
    Generator,
    Iterator,
    List,
    NamedTuple,
    no_type_check,
    Optional,
    Sequence,
    Set,
    Tuple,
    Union,
)

import torch
import torch.distributed as dist
import torch.nn as nn
import torch.nn.functional as F
from torch import Tensor
from torch.distributed._tensor import DTensor
from torch.distributed.fsdp._common_utils import (
    _FSDPDeviceHandle,
    _named_parameters_with_duplicates,
    _set_fsdp_flattened,
    HandleTrainingState,
)
from torch.distributed.utils import _alloc_storage, _free_storage, _p_assert
from torch.nn.parameter import _ParameterMeta  # type: ignore[attr-defined]

from ._fsdp_extensions import _ext_post_unflatten_transform, _ext_pre_flatten_transform
from ._utils import _no_dispatch_record_stream, _same_storage_as_data_ptr

__all__ = [
    "FlatParameter",
    "FlatParamHandle",
    "FlatParamShardMetadata",
    "ParamInfo",
    "SharedParamInfo",
    "HandleShardingStrategy",
]

log = logging.getLogger(__name__)


"""
[Note: Fully Sharded Module]
We define the "fully sharded module" to be the original ``nn.Module`` that owns
a ``FlatParamHandle``. It is the *single* module logically responsible for the
*single* unshard/reshard pair for the handle's ``FlatParameter`` for a given
forward or backward pass. The fully sharded module should be passed to the
``FlatParamHandle`` constructor.

For the wrapper code path:
- The ``FullyShardedDataParallel`` module wrapping the fully sharded module
runs the unshard/reshard on behalf of the fully sharded module by overriding
``nn.Module.forward``.
- The fully sharded module is exactly the module passed to the
``FullyShardedDataParallel`` constructor's ``module`` argument.

For the non-wrapper code path:
- Hooks registered on the fully sharded module run the unshard/reshard.
- The fully sharded module may either be the direct argument to ``fully_shard``
or a submodule chosen by the provided wrapping policy.
"""

# Environment variable toggling whether to use unsafe `setattr()` for view
# setting in `_use_sharded_views()` and `_use_unsharded_views()`
# We should use 'safe' by default since it respects method overrides, but for
# special cases such as for high CPU overhead or for intentionally bypassing
# checks in the overrides, we may use 'unsafe'.
_FSDP_USE_UNSAFE_SETATTR = "FSDP_USE_UNSAFE_SETATTR"
# Environment variable toggling whether to check for parameter/gradient
# writeback in case their storages change after FSDP initialization
# We should check by default since it prevents silent correctness errors, but
# since such changes are atypical, we may want to skip the check to save CPU
# overhead, especially since the check happens in the pre-forward and
# pre-backward each iteration.
_FSDP_SKIP_WRITEBACK_CHECK = "FSDP_SKIP_WRITEBACK_CHECK"

# Env var toggling whether when model is in .eval() mode, should we run in fp32
# or the reduced precision.
_FSDP_USE_FULL_PREC_IN_EVAL = "FSDP_USE_FULL_PREC_IN_EVAL"

# Some value to set padding in tensors to for debuggability
_FLAT_PARAM_PADDING_VALUE = 42


# TODO: Define this for now to avoid circular imports. See if we can remove.
class HandleShardingStrategy(Enum):
    FULL_SHARD = auto()
    SHARD_GRAD_OP = auto()
    NO_SHARD = auto()
    HYBRID_SHARD = auto()
    _HYBRID_SHARD_ZERO2 = auto()


RESHARD_AFTER_FORWARD_HANDLE_STRATEGIES = (
    HandleShardingStrategy.FULL_SHARD,
    HandleShardingStrategy.HYBRID_SHARD,
)
NO_RESHARD_AFTER_FORWARD_HANDLE_STRATEGIES = (
    HandleShardingStrategy.SHARD_GRAD_OP,
    HandleShardingStrategy._HYBRID_SHARD_ZERO2,
)


class ParamInfo(NamedTuple):
    """Information for an original parameter."""

    param_name: str  # unprefixed
    module: nn.Module
    module_name: str


class SharedParamInfo(NamedTuple):
    """
    Additional information for a shared parameter.

    For each shared parameter, we designate one module and its parameter
    variable to be the primary owner, determined as the first one encountered
    in the parameter walk. These are prefixed with "prim". The primary module
    and parameter do not have their own :class:`SharedParamInfo` instance.
    """

    param_name: str  # unprefixed
    module: nn.Module
    module_name: str
    prim_param_name: str  # unprefixed
    prim_module: nn.Module
    prim_module_name: str


class _ShardParamInfo(NamedTuple):
    """Shard-related information for an original parameter."""

    in_shard: bool
    # Use to index into the sharded flat parameter, e.g.
    # `flat_param[offset_in_shard : offset_in_shard + numel_in_shard]`
    offset_in_shard: Optional[int]
    numel_in_shard: Optional[int]
    # Use to get part of the parameter in the local shard from a flattened
    # version of the unsharded parameter, e.g.
    # `param.flatten()[intra_param_start_idx : intra_param_end_idx + 1]`
    intra_param_start_idx: Optional[int]
    intra_param_end_idx: Optional[int]  # inclusive


class FlatParamShardMetadata(NamedTuple):
    """
    This holds metadata specific to this rank's shard of the flat parameter.

    Attributes:
        param_names (Tuple[str, ...]): Prefixed parameter names of this rank's
            shard of the parameters; see :class:`FlatParameter`.
        param_shapes (Tuple[torch.Size, ...]): Parameter shapes of this rank's
            shard of the parameters; see :class:`FlatParameter`.
        param_numels (Tuple[int, ...]): Parameter numels of this rank's shard
            of the parameters; see :class:`FlatParameter`.
        param_offsets (Tuple[Tuple[int, int], ...]): [start, end] offsets (in
            units of numels) giving this rank's part of each flattened
            original parameter.
    """

    param_names: Tuple[str, ...]
    param_shapes: Tuple[torch.Size, ...]
    param_numels: Tuple[int, ...]
    param_offsets: Tuple[Tuple[int, int], ...]


class _FlatParameterMeta(_ParameterMeta):
    # Make `isinstance(t, FlatParameter)` return True for custom tensor
    # instances that have the _is_flat_param flag for BC
    def __instancecheck__(self, instance):
        # NB: do NOT test the super implementation
        return isinstance(instance, torch.Tensor) and getattr(
            instance, "_is_flat_param", False
        )


class FlatParameter(nn.Parameter, metaclass=_FlatParameterMeta):
    """
    This is the flat parameter used by :class:`FullyShardedDataParallel`. It is
    comprised of one or more original parameters, which are flattened and
    concatenated to construct the flat parameter.

    Under the current design, this parameter logically represents both the
    unsharded and sharded flat parameter, and its data changes storages
    dynamically.
        - In the :class:`FullyShardedDataParallel` constructor, the parameter
        is initialized as unsharded and then sharded in-place.
        - At runtime, the parameter is lazily (re)-initialized. The sharded
        parameter data is saved in ``self._local_shard``, and a new ``Tensor``
        ``self._full_param_padded`` is created, which is the all-gather
        destination and owns the unsharded parameter storage thereafter. (See
        :meth:`FlatParamHandle.init_flat_param_attributes`.)
        - Throughout runtime, the parameter data changes storages as needed,
        e.g. to the sharded flat parameter, low precision sharded flat
        parameter, or the unsharded flat parameter.

    NOTE: Since ``use_orig_params=True`` supports intra-``FlatParameter``
    padding, we have two versions of the per-parameter numels, one that
    includes the padding (``_numels_with_padding``) and one that does not
    (``_numels``). The former may have length longer than the other data
    structures, while the latter has the same length as the number of actual
    original parameters like the other per-parameter data structures.

    NOTE: This is not a real class; instead, you will always get a Parameter
    back out if you try to create one of these.  This is similar to the trick
    we implemented for Parameter to get it to work with subclasses; this
    is primarily so that FlatParameter supports combination with FakeTensor.

    Attributes:
        _unpadded_unsharded_size (torch.Size): Unsharded flat parameter's size
            without right-hand-side padding for divisibility by the world size.
            For ``use_orig_params=True``, this includes alignment padding.
        _padded_unsharded_size (torch.Size): Unsharded flat parameter's size
            with right-hand-side padding for divisibility by the world size.
            For ``use_orig_params=True``, this includes alignment padding. This
            is only set for sharded strategies since they require padding for
            the all-gather.
        _sharded_size (torch.Size): Sharded flat parameter's size with padding.
            This is also set for ``NO_SHARD``, in which case it is the same as
            the unsharded sizes. (We omit "padded" because there is no
            analogous unpadded one.)

        _num_params (int): Number of original parameters flattened into this
            flat parameter. This is the length of the per-parameter data
            structures.
        _param_infos (Tuple[ParamInfo, ...]): Each parameter's parameter info
            entry; see :class:`ParamInfo` for details.
        _shapes (Tuple[torch.Size, ...]): Each parameter's original shape.
        _fqns (Tuple[str, ...]): Each parameter's fully-qualified name (FQN)
            prefixed from the ``_fully_sharded_module``. The names are
            guaranteed to be unique in the subtree rooted at that module.
        _param_extensions (Tuple[Optional[Any], ...]): Each parameter's
            extension (i.e. some per-parameter state) used to customize
            pre-flatten and post-unflatten behavior or ``None``. This is
            experimental, and users should not depend on its existence in the
            future.
        _numels_with_padding (Tuple[int, ...]): Each parameter's numel
            including entries for the padding. This is used to construct views
            into the flat parameter via ``torch.split()``. This may have length
            longer than ``_num_params``.
        _numels (Tuple[int, ...]): Each parameter's numel excluding entries for
            padding. This has length equal to ``_num_params``.
        _shard_param_infos (Tuple[_ShardParamInfo, ...]): Each parameter's
            shard parameter info; see :class:`_ShardParamInfo` for details.
        _shared_param_infos (Tuple[SharedParamInfo, ...]): Shared parameter
            info entries; see :class:`SharedParamInfo` for details.
        _modules (Set[nn.Module]): Modules that contain some original parameter
            that is flattened into the flat parameter.

        _shard_numel_padded (int): Numel padded for this rank's sharded flat
            parameter.
        _local_shard (Tensor): Sharded flat parameter with padding if using a
            sharded strategy. If using ``NO_SHARD``, then this is the unpadded
            unsharded flat parameter, and there is no notion of a sharded flat
            parameter or padded unsharded flat parameter.
        _full_param_padded (Tensor): Unsharded flat parameter with padding.
            This is not defined for ``NO_SHARD``. When using mixed precision
            for parameters, this has the low precision.
        _full_prec_full_param_padded (Tensor): Full precision unsharded flat
            parameter with padding. This is used for unsharding outside of
            computation when using mixed precision for parameters. This is
            never defined for ``NO_SHARD``.
        _post_backward_hook_state (Tuple[AccumulateGrad, RemovableHandle]):
            Flat parameter's :class:`AccumulateGrad` object and post-backward
            hook handle.
        _mp_shard (Tensor): Low precision sharded flat parameter with padding.
            This is only defined when parameter mixed precision is enabled. For
            ``NO_SHARD``, this is used for computation.
        _cpu_grad (Tensor): Sharded gradient with padding stored on CPU.
            This is only defined when offloading parameters is enabled.
        _saved_grad_shard (Tensor): Sharded gradient with padding from previous
            iterations for gradient accumulation without :meth:`no_sync`.

        _params (Optional[List[nn.Parameter]]): If ``use_orig_params=True``,
            then each original parameter variable; otherwise, ``None``. This
            does not include any padding tensors.
        _shared_params (Optional[List[nn.Parameter]]): The original shared
            parameter variables if ``use_orig_params=True`` and ``None``
            otherwise.
        _tensors (Optional[List[Optional[Tensor]]]): This saves the ``Tensor``
            views created in the forward and tracked by autograd when
            ``use_orig_params=True`` and is ``None`` otherwise. This is to
            preserve those ``Tensor`` variables for the backward to ensure that
            the ``FlatParameter`` 's ``AccumulateGrad`` object does not change
            in which case the post-backward hook does not run. This is relevant
            for cases like reentrant activation checkpointing.
        _is_grad_none_mask (Optional[List[bool]]): If ``use_orig_params=True``,
            a mask over the original parameters' gradients indicating if it is
            logically ``None`` or not; otherwise, ``None``. This does not
            include entries for padding. This mask is needed because only some
            of the parameters may have ``None`` gradient, in which case the
            flat gradient must be non-``None`` and must use zeros to
            approximate those original ``None`` gradients. This mask informs
            FSDP to set the original parameter gradients to ``None`` (instead
            of zeros) as needed.
    """

    _unpadded_unsharded_size: torch.Size
    _padded_unsharded_size: torch.Size
    _sharded_size: torch.Size
    _num_params: int
    _param_infos: Tuple[ParamInfo, ...]
    _shapes: Tuple[torch.Size, ...]
    _fqns: Tuple[str, ...]
    _param_extensions: Tuple[Optional[Any], ...]
    _numels_with_padding: Tuple[int, ...]
    _numels: Tuple[int, ...]
    _shard_param_infos: Tuple[_ShardParamInfo, ...]
    _shared_param_infos: Tuple[SharedParamInfo, ...]
    _modules: Set[nn.Module]
    _shard_numel_padded: int
    _local_shard: Tensor
    _full_param_padded: Tensor
    _full_prec_full_param_padded: Tensor
    _post_backward_hook_state: Tuple[Any, Any]
    _mp_shard: Tensor
    _cpu_grad: Tensor
    _saved_grad_shard: Tensor
    _params: Optional[List[nn.Parameter]]
    _shared_params: Optional[List[nn.Parameter]]
    _tensors: Optional[List[Optional[Tensor]]]
    _is_grad_none_mask: Optional[List[bool]]

    _is_padding_mask: List[bool]

    def __new__(cls, data=None, requires_grad=True):
        assert cls is FlatParameter, "subclasses FlatParameter not supported"
        r = nn.Parameter.__new__(nn.Parameter, data, requires_grad)  # type: ignore[call-arg]
        r._is_flat_param = True  # type: ignore[attr-defined]
        return r

    # NB: This is not a regular method, because FlatParameter are not actually
    # instances of this class (see __new__ above).  So you must indirectly
    # call this directly through the classmethod.
    @classmethod
    def _init_metadata(
        cls,
        self,
        param_infos: List[ParamInfo],
        numels: List[int],
        shapes: List[torch.Size],
        fqns: List[str],
        shared_param_infos: List[SharedParamInfo],
        param_extensions: List[Optional[Any]],
        params: Optional[List[nn.Parameter]],
        shared_params: Optional[List[nn.Parameter]],
        is_padding_mask: List[bool],
    ) -> None:
        """
        Initializes attributes holding metadata about the original parameters
        comprising the flat parameter.

        We expose this method separate from the constructor to keep the
        constructor only responsible for the flat parameter's tensor data. This
        method should only be called once per model, while the constructor may
        be called multiple times, e.g. when reloading from a checkpoint, in
        which case only the tensor data needs to be passed to the constructor.
        Since :meth:`load_state_dict` is implemented via :meth:`copy_`, the
        metadata is correctly assumed to be unchanged.

        Args:
            See the Attributes in the class docstring.
        """
        assert len(param_infos) == len(shapes)
        assert len(param_infos) == len(fqns)
        assert len(param_infos) == len(param_extensions)
        self._num_params = len(param_infos)
        self._param_infos = param_infos
        self._shapes = shapes
        self._fqns = fqns
        self._param_extensions = param_extensions
        self._is_padding_mask = is_padding_mask

        numels_without_padding: List[int] = []
        for numel, is_padding in zip(numels, is_padding_mask):
            if not is_padding:
                numels_without_padding.append(numel)
        self._numels = tuple(numels_without_padding)
        self._numels_with_padding = tuple(numels)
        assert len(self._numels) == self._num_params

        self._shared_param_infos = tuple(shared_param_infos)
        self._modules = {pi.module for pi in self._param_infos}.union(
            {spi.module for spi in self._shared_param_infos}
        )
        assert (params is None) == (shared_params is None)
        if params is not None:
            assert shared_params is not None and len(shared_params) == len(
                shared_param_infos
            )
            self._params = []
            for param, is_padding in zip(params, is_padding_mask):
                if not is_padding:
                    self._params.append(param)
            self._shared_params = shared_params
            # Mark the original parameters to avoid flattening them into
            # another `FlatParameter` during recursive construction
            for param in chain(self._params, self._shared_params):
                _set_fsdp_flattened(param)
            self._is_grad_none_mask = [False for _ in range(self._num_params)]
            self._tensors = [None for _ in range(self._num_params)]
        else:
            self._params = None
            self._shared_params = None
            self._is_grad_none_mask = None
            self._tensors = None
        self._unpadded_unsharded_size = self.size()
        _set_fsdp_flattened(self)
        # Tracks whether the `FlatParameter`'s post-backward hook has been
        # called to modify the behavior of the post-backward callback
        self._post_backward_called = False


class FlatParamHandle:
    """
    This handle manages a flat parameter (:class:`FlatParameter`). This
    includes sharding and view management.

    Args:
        params (Sequence[nn.Parameter]): The parameters to flatten into the
            flat parameter.
        fully_sharded_module (nn.Module): See [Note: Fully Sharded Module].
        device (torch.device): The compute and communication device, which
            should be a non-CPU device. We refer to it as the compute device.
        sharding_strategy (ShardingStrategy): Sharding strategy to apply to
            this handle's ``FlatParameter``.
        offload_params (bool): Whether to offload the handle's
            ``FlatParameter`` to CPU.
        mp_param_dtype (Optional[torch.dtype]): Parameter mixed precision
            setting passed to the FSDP constructor.
        mp_reduce_dtype (Optional[torch.dtype]): Gradient reduction mixed
            precision setting passed to the FSDP constructor.
        keep_low_precision_grads (bool): Whether to keep gradients in low
            precision.
        use_orig_params (bool): If ``True``, then FSDP preserves the original
            parameter variables and returns them from ``named_parameters()``
            (e.g. to support different optimizer hyperparameters within one
            :class:`FlatParameter`). If ``False``, then FSDP reconstructs the
            parameters every iteration and returns the :class:`FlatParameter` s
            from ``named_parameters()``.
    """

    ##################
    # INITIALIZATION #
    ##################
    def __init__(
        self,
        params: Sequence[Union[nn.Parameter, Tensor]],
        fully_sharded_module: nn.Module,
        device: torch.device,
        sharding_strategy: HandleShardingStrategy,
        offload_params: bool,
        mp_param_dtype: Optional[torch.dtype],
        mp_reduce_dtype: Optional[torch.dtype],
        keep_low_precision_grads: bool,
        process_group: dist.ProcessGroup,
        use_orig_params: bool,
    ):
        super().__init__()
        params = list(params)
        if len(params) == 0:
            raise ValueError(
                f"Cannot construct a {self.__class__.__name__} with an empty parameter list"
            )
        self._init_setattr_fns()
        self._skip_writeback_check = (
            os.environ.get(_FSDP_SKIP_WRITEBACK_CHECK, "") == "1"
        )
        self._use_full_prec_in_eval = (
            os.environ.get(_FSDP_USE_FULL_PREC_IN_EVAL, "") == "1"
        )
        if self._skip_writeback_check:
            _warn_skip_writeback_check(
                log,
                f"Since {_FSDP_SKIP_WRITEBACK_CHECK}=1, FSDP will not check "
                "for parameter or gradient writeback. Changing parameter or "
                "gradient storages may lead to silent correctness errors.",
            )
        # Only align addresses for `use_orig_params=True` (for now)
        align_addresses = use_orig_params
        self._init_get_unflat_views_fn(align_addresses)
        self.device = device
        self._device_handle = _FSDPDeviceHandle.from_device(self.device)
        self.process_group = process_group
        self.rank = process_group.rank()
        self.world_size = process_group.size()
        self._sharding_strategy = sharding_strategy
        self._offload_params = offload_params
        self._use_orig_params = use_orig_params
        self._keep_low_precision_grads = keep_low_precision_grads
        self._training_state = HandleTrainingState.IDLE
        self._debug_level = dist.get_debug_level()
        self._fully_sharded_module = fully_sharded_module
<<<<<<< HEAD
        # The index in the state's `all_handles`, which must be the
=======
        # For strategies that do not free after forward, we skip using sharded
        # views after forward since the unsharded data exists. We still switch
        # `self.flat_param` to point to the sharded flat parameter since what
        # it points to parameterizes behavior. We use the following attribute
        # to track which tensor data the parameters are unsharded views into.
        self._unsharded_flat_param_for_skipped_views: Optional[Tensor] = None
        # Maps each handle to its index in `all_handles`, which must be the
>>>>>>> 68caafa2
        # same across ranks for the execution order validation to work
        self._handle_index = None
        # Index in handles_to_pre_forward_order
        self._pre_forward_order_index = None

        # NOTE: For the code path using this flag, we only skip calling
        # `_use_sharded_views()` and do not skip switching to the sharded flat
        # parameter since whether `self.flat_param` uses the sharded or
        # unsharded flat parameter parameterizes behavior.
        self._skipped_use_sharded_views = False
        # Optimistically assume a valid input `params` and set dtype attributes
        # before `_init_flat_param()`, which performs the actual validation
        self._orig_param_dtype = params[0].dtype
        self._init_param_reduce_dtypes(mp_param_dtype, mp_reduce_dtype)
        assert self._fwd_bwd_param_dtype is not None  # mypy
        self._aligned_numel = (
            _get_aligned_numel(unsharded_dtype=self._fwd_bwd_param_dtype)
            if align_addresses
            else 0
        )
        self._init_flat_param_and_metadata(
            params, fully_sharded_module, self._aligned_numel, use_orig_params  # type: ignore[arg-type]
        )
        self._use_unsharded_views(as_params=False)

    def _init_setattr_fns(self):
        use_unsafe_setattr = os.environ.get(_FSDP_USE_UNSAFE_SETATTR, "") == "1"
        self._setattr_tensor: Callable[[nn.Module, str, Tensor], None]
        self._setattr_param: Callable[[nn.Module, str, nn.Parameter], None]
        if use_unsafe_setattr:
            self._setattr_tensor = _unsafe_setattr_tensor
            self._setattr_param = _unsafe_setattr_param
        else:
            self._setattr_tensor = _safe_setattr_tensor_or_param
            self._setattr_param = _safe_setattr_tensor_or_param

    def _init_get_unflat_views_fn(self, align_addresses: bool):
        self._get_unflat_views = (
            self._get_unflat_views_aligned
            if align_addresses
            else self._get_unflat_views_unaligned
        )

    def _init_flat_param_and_metadata(
        self,
        params: List[Union[Tensor, nn.Parameter]],
        module: nn.Module,
        aligned_numel: int,
        use_orig_params: bool,
    ) -> None:
        """
        NOTE: This should only be called once at construction time, after which
        the ``FlatParameter`` metadata is assumed to be static.

        NOTE: The elements of ``params`` should only be ``Tensor`` s when
        composing with ``DTensor`` -based tensor parallelism, in which case the
        elements may be ``DTensor`` local shards.
        """
        if len(params) == 0:
            raise ValueError("Expects non-empty `params`")
        if aligned_numel < 0:
            raise ValueError(
                f"Expects non-negative `aligned_numel` but got {aligned_numel}"
            )
        (
            dtype,
            flat_param_requires_grad,
            device,
        ) = self._validate_tensors_to_flatten(params)
        params_set = set(params)
        # For alignment padding, only `numels` gets strictly non-`None`
        # elements, and all other lists get `None` elements for padding.
        param_infos: List[ParamInfo] = []
        numels: List[int] = []
        shapes: List[torch.Size] = []
        fqns: List[str] = []
        shared_param_infos: List[SharedParamInfo] = []
        shared_param_memo: Dict[
            Union[Tensor, nn.Parameter], Tuple[nn.Module, str, str]
        ] = {}
        params_to_flatten: List[Union[Tensor, nn.Parameter]] = []
        shared_params: List[Union[Tensor, nn.Parameter]] = []
        param_extensions: List[Any] = []
        is_padding_mask: List[bool] = []
        total_numel = total_numel_without_padding = 0
        for submodule_name, submodule in module.named_modules(remove_duplicate=False):
            for param_name, param in _named_parameters_with_duplicates(
                submodule, recurse=False
            ):
                if param not in params_set:
                    continue
                if param in shared_param_memo:  # shared reference
                    prim_module, prim_module_name, prim_param_name = shared_param_memo[
                        param
                    ]
                    shared_params.append(param)
                    shared_param_infos.append(
                        SharedParamInfo(
                            param_name,
                            submodule,
                            submodule_name,
                            prim_param_name,
                            prim_module,
                            prim_module_name,
                        )
                    )
                else:
                    if aligned_numel > 0:
                        numel_to_pad = aligned_numel - (total_numel % aligned_numel)
                        if numel_to_pad > 0 and numel_to_pad < aligned_numel:
                            padding_tensor = _construct_padding_tensor(
                                numel_to_pad, dtype, False, device
                            )
                            params_to_flatten.append(padding_tensor)
                            is_padding_mask.append(True)
                            numels.append(numel_to_pad)
                            total_numel += numel_to_pad
                    transform_t, extension = _ext_pre_flatten_transform(param)
                    param = cast(nn.Parameter, transform_t)
                    param_extensions.append(extension)
                    shared_param_memo[param] = (submodule, submodule_name, param_name)
                    params_to_flatten.append(param)
                    is_padding_mask.append(False)
                    param_infos.append(ParamInfo(param_name, submodule, submodule_name))
                    numels.append(param.numel())
                    shapes.append(param.shape)
                    fqn = (
                        submodule_name + "." + param_name
                        if submodule_name
                        else param_name
                    )
                    fqns.append(fqn)
                    total_numel += param.numel()
                    total_numel_without_padding += param.numel()
        if len(params_to_flatten) == 0:
            raise ValueError(
                f"`params` were not found in `module`'s tree"
                f"params: {params}\nmodule: {module}"
            )
        if (
            self.rank == 0
            and aligned_numel > 0
            and total_numel != total_numel_without_padding
        ):
            log.info(
                "FSDP FlatParameter address alignment created "
                "%s numel of padding (%s vs. %s)",
                total_numel - total_numel_without_padding,
                total_numel,
                total_numel_without_padding,
            )
        if aligned_numel > 0:
            # Pad to be divisible by world size to avoid a copy for the
            # post-backward reduce-scatter
            numel_to_pad = self.world_size - (total_numel % self.world_size)
            if numel_to_pad > 0 and numel_to_pad < self.world_size:
                if self.rank == 0:
                    log.info(
                        "FSDP FlatParameter world size divisibility created "
                        "%s numel of padding",
                        numel_to_pad,
                    )
                padding_tensor = _construct_padding_tensor(
                    numel_to_pad, dtype, False, device
                )
                params_to_flatten.append(padding_tensor)
                is_padding_mask.append(True)
                numels.append(numel_to_pad)
                total_numel += numel_to_pad
        # Pass `aligned_numel=0` since we already included padding tensors
        self.flat_param: FlatParameter = self.flatten_tensors_into_flat_param(
            params_to_flatten,
            aligned_numel=0,
            requires_grad=flat_param_requires_grad,
        )
        FlatParameter._init_metadata(
            self.flat_param,
            param_infos,
            numels,
            shapes,
            fqns,
            shared_param_infos,
            param_extensions,
            _convert_to_params(params_to_flatten) if use_orig_params else None,
            _convert_to_params(shared_params) if use_orig_params else None,
            is_padding_mask,
        )

    def _validate_tensors_to_flatten(
        self, tensors: List[Union[Tensor, nn.Parameter]]
    ) -> Tuple:
        """
        Validates the tensors to flatten and returns any necessary metadata.
        """
        dtype: Optional[torch.dtype] = None
        # Return as the logical OR over each tensor's value
        flat_param_requires_grad: Optional[bool] = None
        device: Optional[torch.device] = None
        # For `use_orig_params=True`, permit non-uniform `requires_grad`
        for tensor in tensors:
            if isinstance(tensor, FlatParameter):
                raise ValueError("Cannot flatten a `FlatParameter`")
            if dtype is None and not tensor.is_floating_point():
                raise ValueError("Cannot flatten integer dtype tensors")
            if dtype is not None and tensor.dtype != dtype:
                raise ValueError(
                    f"Must flatten tensors with uniform dtype but got {dtype} "
                    f"and {tensor.dtype}"
                )
            if (
                not self._use_orig_params
                and flat_param_requires_grad is not None
                and tensor.requires_grad != flat_param_requires_grad
            ):
                raise ValueError(
                    "Must flatten tensors with uniform `requires_grad` when "
                    "`use_orig_params=False`"
                )
            if device is not None and tensor.device != device:
                raise ValueError(
                    "Must flatten tensors on the same device but got both "
                    f"{device} and {tensor.device}"
                )
            dtype = tensor.dtype
            flat_param_requires_grad = flat_param_requires_grad or tensor.requires_grad
            device = tensor.device
        assert flat_param_requires_grad is not None, "Requires non-empty `tensors` list"
        return dtype, flat_param_requires_grad, device

    def flatten_tensors(
        self,
        tensors: List[Tensor],
        aligned_numel: int,
    ) -> Tensor:
        """
        Flattens ``tensors`` into a single flat tensor optionally including
        padding if ``aligned_numel`` is greater than 0, where ``aligned_numel``
        gives the numel required to have address alignment.

        NOTE: The padding alignment algorithm must be kept in sync with
        :meth:`_init_flat_param_metadata`. We separate the two methods because
        the initialization happens once, whereas this method may be called
        multiple times throughout training (e.g. for checkpointing).
        """
        if len(tensors) == 0:
            raise ValueError("Expects non-empty `tensors`")
        if aligned_numel < 0:
            raise ValueError(
                f"Expects non-negative `aligned_numel` but got {aligned_numel}"
            )
        dtype, _, device = self._validate_tensors_to_flatten(tensors)
        flat_tensors: List[Tensor] = []
        if aligned_numel > 0:
            total_numel = 0
            for tensor in tensors:
                numel_to_pad = aligned_numel - (total_numel % aligned_numel)
                if numel_to_pad > 0 and numel_to_pad < aligned_numel:
                    padding_tensor = _construct_padding_tensor(
                        numel_to_pad, dtype, False, device
                    )
                    flat_tensors.append(padding_tensor)
                    total_numel += numel_to_pad
                flat_tensors.append(torch.flatten(_detach_if_needed(tensor)))
                total_numel += tensor.numel()
            numel_to_pad = self.world_size - (total_numel % self.world_size)
            if numel_to_pad > 0 and numel_to_pad < self.world_size:
                padding_tensor = _construct_padding_tensor(
                    numel_to_pad, dtype, False, device
                )
                flat_tensors.append(padding_tensor)
                total_numel += numel_to_pad
        else:
            flat_tensors = [
                torch.flatten(_detach_if_needed(tensor)) for tensor in tensors
            ]
        return torch.cat(flat_tensors, dim=0)

    def flatten_tensors_into_flat_param(
        self,
        tensors: List[Tensor],
        aligned_numel: int,
        requires_grad: bool,
    ) -> FlatParameter:
        flat_param_data = self.flatten_tensors(tensors, aligned_numel)
        return FlatParameter(flat_param_data, requires_grad=requires_grad)

    def _init_param_reduce_dtypes(
        self,
        mp_param_dtype: Optional[torch.dtype],
        mp_reduce_dtype: Optional[torch.dtype],
    ) -> None:
        """
        Precondition: ``self.flat_param`` is set. This ensures that this
        handle's parameters have a single dtype.

        Postcondition: This sets ``self._fwd_bwd_param_dtype`` and
        ``self._reduce_dtype``. If ``mp_param_dtype`` or ``mp_reduce_dtype``
        is ``None``, then we assume the original parameter dtype. One special
        case is if ``mp_param_dtype`` is not ``None`` and ``mp_reduce_dtype``
        is ``None``, in which case we assume the gradient reduction dtype
        matches the forward/backward parameter dtype.
        """
        # Save whether these dtypes were specified so that we permit the
        # parameter dtype to change up until the lazy initialization
        self._low_prec_param_dtype_specified = mp_param_dtype is not None
        self._low_prec_reduce_dtype_specified = mp_reduce_dtype is not None
        if (
            self._low_prec_param_dtype_specified
            and not self._low_prec_reduce_dtype_specified
        ):
            # Special case: infer gradient reduction mixed precision
            self._fwd_bwd_param_dtype = mp_param_dtype
            self._reduce_dtype = self._fwd_bwd_param_dtype
        else:
            self._fwd_bwd_param_dtype = mp_param_dtype or self._orig_param_dtype
            self._reduce_dtype = mp_reduce_dtype or self._orig_param_dtype
        assert self._fwd_bwd_param_dtype is not None
        assert self._reduce_dtype is not None

    ###################################
    # SHARD INITIALIZATION & METADATA #
    ###################################
    @torch.no_grad()
    def shard(self):
        """
        Shards the handle's ``FlatParameter``. This allocates new memory for
        the sharded flat parameter and frees the unsharded flat parameter's
        storage.

        Postcondition: ``self.flat_param`` is the sharded flat parameter. Shard
        metadata attributes are set for all sharding strategies.
        """
        flat_param = self.flat_param
        if not self.uses_sharded_strategy:
            self._init_shard_metadata(0, 0, flat_param.numel() - 1)
        else:
            _p_assert(
                flat_param.storage_offset() == 0,
                "The `FlatParameter` is not the sole occupant of its storage",
            )
            orig_storage = flat_param._typed_storage()
            sharded_flat_param, numel_padded = FlatParamHandle._get_shard(
                flat_param, self.rank, self.world_size
            )
            flat_param.set_(sharded_flat_param)  # type: ignore[call-overload]
            start_idx = sharded_flat_param.numel() * self.rank
            end_idx = sharded_flat_param.numel() * (self.rank + 1) - 1  # inclusive
            self._init_shard_metadata(numel_padded, start_idx, end_idx)
            if orig_storage._size() > 0:
                orig_storage._resize_(0)
        if self._use_orig_params:
            self._use_sharded_views()

    def _init_shard_metadata(
        self,
        numel_padded: int,
        unsharded_start_idx: int,
        unsharded_end_idx: int,
    ) -> None:
        """
        Initializes shard-related metadata for this rank's shard of the flat
        parameter: ``_sharded_size``, ``_shard_param_infos``, and
        ``_shard_numel_padded``.

        Args:
            numel_padded (int): Numel padded for this rank's sharded flat
                parameter.
            unsharded_start_idx (int): Start index in the unsharded flat
            parameter assigned to this rank.
            unsharded_end_idx (int): End index (inclusive) in the unsharded
                flat parameter assigned to this rank.

        Precondition: ``self.flat_param`` 's data is the sharded flat
        parameter.
        """
        flat_param = self.flat_param
        flat_param._sharded_size = flat_param.size()  # type: ignore[attr-defined]
        sharded_flat_param_numel = flat_param.numel()  # includes `numel_padded`
        _p_assert(
            unsharded_start_idx >= 0 and unsharded_start_idx <= unsharded_end_idx,
            f"unsharded_start_idx: {unsharded_start_idx} unsharded_end_idx: {unsharded_end_idx}",
        )
        _p_assert(
            numel_padded <= sharded_flat_param_numel,
            f"numel_padded: {numel_padded} "
            f"sharded_flat_param_numel: {sharded_flat_param_numel}",
        )
        shard_param_infos = self._get_shard_metadata(
            unsharded_start_idx, unsharded_end_idx
        )
        assert (
            len(shard_param_infos) == flat_param._num_params
        ), f"Expects length {flat_param._num_params} but got {len(shard_param_infos)}"
        flat_param._shard_param_infos = shard_param_infos  # type: ignore[attr-defined]
        flat_param._shard_numel_padded = numel_padded  # type: ignore[attr-defined]

    def _get_shard_metadata(
        self,
        unsharded_start_idx: int,
        unsharded_end_idx: int,
    ) -> Tuple[_ShardParamInfo, ...]:
        """
        Computes the shard metadata based on ``unsharded_start_idx`` and
        ``unsharded_end_idx`` (inclusive), which give the interval of the
        unsharded flat parameter specifying the shard.
        """
        flat_param_offsets = self._get_flat_param_offsets()
        assert len(flat_param_offsets) == len(
            self.flat_param._numels_with_padding
        ), f"Expected {len(self.flat_param._numels_with_padding)} but got {len(flat_param_offsets)}"
        shard_param_infos: List[_ShardParamInfo] = []
        sharded_flat_param_numel = unsharded_end_idx - unsharded_start_idx + 1
        # `unsharded_param_start_idx` and `unsharded_param_end_idx` are indices
        # into the unsharded flat parameter (inclusive) of the given parameter
        for i, (
            (unsharded_param_start_idx, unsharded_param_end_idx),
            is_padding,
        ) in enumerate(zip(flat_param_offsets, self.flat_param._is_padding_mask)):
            if is_padding:
                continue
            in_sharded_flat_param = (
                unsharded_start_idx <= unsharded_param_end_idx
                and unsharded_end_idx >= unsharded_param_start_idx
            )
            if not in_sharded_flat_param:
                shard_param_info = _ShardParamInfo(False, None, None, None, None)
            else:
                if unsharded_start_idx <= unsharded_param_start_idx:
                    # This branch can only happen once since the rank's
                    # unsharded start index can only intersect one parameter
                    intra_param_start_idx = 0
                    offset_in_shard = unsharded_param_start_idx - unsharded_start_idx
                else:
                    intra_param_start_idx = (
                        unsharded_start_idx - unsharded_param_start_idx
                    )
                    offset_in_shard = 0
                assert (
                    offset_in_shard >= 0 and offset_in_shard < sharded_flat_param_numel
                ), (
                    f"Invalid `offset_in_shard` of {offset_in_shard} for "
                    f"sharded flat parameter with {sharded_flat_param_numel} numel"
                )
                intra_param_end_idx = (
                    min(unsharded_param_end_idx, unsharded_end_idx)
                    - unsharded_param_start_idx
                )
                numel_in_shard = intra_param_end_idx - intra_param_start_idx + 1
                shard_param_info = _ShardParamInfo(
                    True,
                    offset_in_shard,
                    numel_in_shard,
                    intra_param_start_idx,
                    intra_param_end_idx,
                )
            shard_param_infos.append(shard_param_info)
        return tuple(shard_param_infos)

    @staticmethod
    def _get_unpadded_shard(
        tensor: Tensor,
        rank: int,
        world_size: int,
    ) -> Tuple[Tensor, int]:
        """
        Returns the shard of ``tensor`` without any padding for the given
        ``rank`` and ``world_size`` and the numel to pad for that shard.

        If ``tensor`` is already flattened or may be viewed in the flattened
        shape (which is true in the expected usage), then this method does not
        allocate any new tensor memory.
        """
        chunks = torch.flatten(tensor).chunk(world_size)
        if len(chunks) < (rank + 1):
            # This rank gets an empty chunk fully padded with zeros since there
            # are not enough chunks across ranks
            chunk = chunks[0].new_empty(0)
        else:
            chunk = chunks[rank]
        numel_to_pad = chunks[0].numel() - chunk.numel()
        assert (
            numel_to_pad >= 0
        ), "Chunk's size should be at most the first chunk's size"
        return chunk, numel_to_pad

    @staticmethod
    def _get_shard(
        tensor: Tensor,
        rank: int,
        world_size: int,
    ) -> Tuple[Tensor, int]:
        """
        Returns the shard of ``tensor`` with padding for the given ``rank`` and
        ``world_size`` and the numel padded for that shard.

        This method allocates new memory (via :meth:`clone`) since the
        unsharded ``tensor`` may be deallocated after this method returns.
        """
        chunk, numel_to_pad = FlatParamHandle._get_unpadded_shard(
            tensor, rank, world_size
        )
        shard = chunk.clone()
        if numel_to_pad > 0:
            shard = F.pad(shard, [0, numel_to_pad])
        return shard, numel_to_pad

    @staticmethod
    def _get_sharded_size(tensor: Tensor, rank: int, world_size: int) -> torch.Size:
        """
        Returns the shape of ``tensor`` after sharding including padding. This
        requires ``tensor`` to have 1D shape and ensures that the returned
        shape is 1D.
        """
        assert len(tensor.shape) == 1, f"{tensor.shape}"
        unpadded_sharded_tensor, numel_to_pad = FlatParamHandle._get_unpadded_shard(
            tensor, rank, world_size
        )
        unpadded_sharded_size = unpadded_sharded_tensor.size()
        assert len(unpadded_sharded_size) == 1, f"{unpadded_sharded_size}"
        return torch.Size([unpadded_sharded_size[0] + numel_to_pad])

    def _get_flat_param_offsets(self) -> List[Tuple[int, int]]:
        """
        Returns [start, end] offsets of each original parameter's flattened
        data in the unsharded flat parameter (without padding).
        NOTE: The returned list includes elements for alignment padding.
        """
        cumulative_sum = list(accumulate(self.flat_param._numels_with_padding))
        starts = [0] + cumulative_sum[:-1]
        ends = [end - 1 for end in cumulative_sum]  # inclusive
        param_offsets = list(zip(starts, ends))
        return param_offsets

    @no_type_check
    def shard_metadata(
        self,
    ) -> FlatParamShardMetadata:
        """
        Returns shard-related metadata specific to this rank's shard of the
        flat parameter.
        NOTE: The returned tuple does not include elements for alignment
        padding but does account for the padding.
        """
        fqns_list = []
        shapes_list = []
        numels_list = []
        shard_param_offsets = []
        for fqn, shape, numel, shard_param_info in zip(
            self.flat_param._fqns,
            self.flat_param._shapes,
            self.flat_param._numels,
            self.flat_param._shard_param_infos,
        ):
            if not shard_param_info.in_shard:
                continue
            fqns_list.append(fqn)
            shapes_list.append(shape)
            numels_list.append(numel)
            shard_param_offsets.append(
                (
                    shard_param_info.intra_param_start_idx,
                    shard_param_info.intra_param_end_idx,
                )
            )
        return FlatParamShardMetadata(
            tuple(fqns_list),
            tuple(shapes_list),
            tuple(numels_list),
            shard_param_offsets,
        )

    @no_type_check
    @torch.no_grad()
    def init_flat_param_attributes(self) -> None:
        """
        This initializes some attributes on the handle's ``FlatParameter``.
        This should be called during lazy initialization since it requires the
        parameter to be on the compute device if not offloading to CPU and we
        want to give users the chance to move the parameter appropriately after
        the FSDP constructor.

        For each tensor attribute on the ``FlatParameter``, see the unshard and
        reshard methods in this class for the allocation and free pattern.
        """
        flat_param = self.flat_param
        if flat_param.dtype != self._orig_param_dtype:
            # Entering this branch means that the user changed the parameter
            # dtype after FSDP initialization, in which case we may need to
            # refresh some saved dtype attributes (dtypes specified as a part
            # of mixed precision take precedence).
            if not self._low_prec_param_dtype_specified:
                self._fwd_bwd_param_dtype = flat_param.dtype
            # For `reduce_dtype`, require `param_dtype` was not specified since
            # then we infer the `reduce_dtype` from the specified `param_dtype`
            if (
                not self._low_prec_reduce_dtype_specified
                and not self._low_prec_param_dtype_specified
            ):
                self._reduce_dtype = flat_param.dtype
            self._orig_param_dtype = flat_param.dtype
        cpu_device = torch.device("cpu")
        if self._offload_params:
            _p_assert(
                flat_param.device == cpu_device,
                f"Expects the `FlatParameter` to be on CPU when parameter CPU "
                f"offloading is enabled, not {flat_param.device}",
            )
        else:
            self._check_on_compute_device(self.flat_param)
        flat_param._local_shard = flat_param.data
        if self._offload_params:
            # Pin the memory for faster H2D transfer
            flat_param._local_shard = flat_param._local_shard.pin_memory()
            # Pre-allocate the sharded gradient on CPU to enable non-blocking
            # D2H transfer during the backward pass
            flat_param._cpu_grad = torch.zeros_like(
                flat_param._local_shard, device=cpu_device
            ).pin_memory()
        if self._uses_param_mixed_precision:
            # For parameter mixed precision, we maintain a low precision
            # sharded tensor on the compute device to be all-gathered (for
            # sharded strategies) or directly used (for `NO_SHARD`) for
            # computation.
            flat_param._mp_shard = torch.zeros_like(
                flat_param._local_shard,
                device=self.device,
                dtype=self._fwd_bwd_param_dtype,
            )
            _free_storage(flat_param._mp_shard)
        if self.uses_sharded_strategy:
            # We maintain a padded unsharded tensor that serves as the
            # all-gather destination and owns the original parameter storages.
            unsharded_param_dtype = (
                self._fwd_bwd_param_dtype
                if self._uses_param_mixed_precision
                else flat_param.dtype
            )  # use low precision if parameter mixed precision is enabled
            padded_unsharded_numel = flat_param.numel() * self.world_size
            flat_param._full_param_padded = torch.zeros(
                padded_unsharded_numel,
                device=self.device,
                dtype=unsharded_param_dtype,
            )
            flat_param._padded_unsharded_size = flat_param._full_param_padded.size()
            _free_storage(flat_param._full_param_padded)

            if self._uses_param_mixed_precision:
                # For parameter mixed precision, we maintain a full precision
                # padded unsharded tensor for when we force full precision.
                flat_param._full_prec_full_param_padded = torch.zeros(
                    padded_unsharded_numel,
                    device=self.device,
                    dtype=flat_param.dtype,  # full precision
                )
                _free_storage(flat_param._full_prec_full_param_padded)

    ###################
    # UNSHARD/RESHARD #
    ###################
    def pre_unshard(self) -> bool:
        """
        Returns: ``False`` if this is a no-op and ``True`` otherwise.

        Postcondition: ``self.flat_param`` 's data is on the device for
        communication and is what should be all-gathered. This means that it
        matches the dtype of the expected unsharded parameter.
        """
        if (
            self._training_state == HandleTrainingState.SUMMON_FULL_PARAMS
            and self._skipped_use_sharded_views
        ):
            # Since this path imposes special semantics for the unsharded flat
            # parameter (e.g. forcing full precision), use sharded views to
            # reuse the existing logic for that special handling
            self._use_sharded_views()
        ret = False
        if self._use_orig_params and not self._skip_writeback_check:
            ret = self._writeback_orig_params()
        if (
            self.uses_sharded_strategy
            and not self._offload_params
            and not self.needs_unshard()
        ):
            pass  # no-op
        elif self._uses_param_mixed_precision and not self._force_full_precision:
            self._use_low_precision_shard()
            ret = True
        elif self._offload_params and self.flat_param.device != self.device:
            # NOTE: This creates a new tensor distinct from any attributes.
            self.flat_param_to(self.device, non_blocking=True)
            ret = True
        self._check_on_compute_device(self.flat_param)
        return ret

    def _use_low_precision_shard(self):
        """
        Allocates the low precision shard directly on the compute device and
        switches to using the low precision sharded flat parameter.
        """
        self._check_low_precision_shard()
        flat_param = self.flat_param
        _alloc_storage(
            flat_param._mp_shard, flat_param._local_shard.size()  # type: ignore[attr-defined]
        )
        # `copy_()` implicitly casts to the low precision
        flat_param._mp_shard.copy_(  # type: ignore[attr-defined]
            flat_param._local_shard.to(  # type: ignore[attr-defined]
                self.device, non_blocking=True
            )
        )
        # Invariant: `_mp_shard` is always on the compute device.
        flat_param.data = flat_param._mp_shard  # type: ignore[attr-defined]

    def unshard(self):
        """
        Runs the unshard logic. This includes all-gathering the flat parameter
        and switching to using the unsharded flat parameter. If the handle does
        not need unsharding, then this only switches to using the unsharded
        flat parameter. For ``NO_SHARD``, this is a no-op.

        If FSDP is in :meth:`summon_full_params` and the handle uses parameter
        mixed precision, then the parameter is forced to full precision.
        """
        if not self.needs_unshard():
            # Even when not needing an unshard, we should switch to using
            # the unsharded flat parameter
            unsharded_flat_param = (
                self._get_padded_unsharded_flat_param()
                if self.uses_sharded_strategy
                else self.flat_param
            )
            self._use_unsharded_flat_param(unsharded_flat_param)
            return
        unsharded_flat_param = self._alloc_padded_unsharded_flat_param()
        padded_unsharded_flat_param = self._all_gather_flat_param(unsharded_flat_param)
        self._use_unsharded_flat_param(padded_unsharded_flat_param)

    def needs_unshard(self) -> bool:
        """Returns if the handle's flat parameter needs to be unsharded."""
        if not self.uses_sharded_strategy:
            return False
        unsharded_flat_param = self._get_padded_unsharded_flat_param()
        already_unsharded = (
            unsharded_flat_param._typed_storage()._size()
            == unsharded_flat_param.numel()
        )
        return not already_unsharded

    def _alloc_padded_unsharded_flat_param(self):
        """
        Allocates the *padded* unsharded flat parameter. The unpadded unsharded
        flat parameter is always a view into the padded one. This padded
        parameter is saved to a different attribute on the ``FlatParameter``
        depending on if we force full precision.
        """
        self._check_sharded_strategy()
        flat_param = self.flat_param
        unsharded_flat_param = self._get_padded_unsharded_flat_param()
        self._check_storage_freed(unsharded_flat_param)
        _alloc_storage(unsharded_flat_param, flat_param._padded_unsharded_size)  # type: ignore[attr-defined]
        return unsharded_flat_param

    def _get_padded_unsharded_flat_param(self) -> torch.Tensor:
        """
        Returns a reference to the padded unsharded flat parameter depending on
        the calling context. This should only be called if using a sharded
        strategy.
        """
        self._check_sharded_strategy()
        flat_param = self.flat_param
        if self._force_full_precision and self._uses_param_mixed_precision:
            # When parameter mixed precision is enabled, we use a different
            # tensor as the all-gather destination to preserve the invariant
            # that  `_full_param_padded` is in the low precision
            unsharded_flat_param = flat_param._full_prec_full_param_padded  # type: ignore[attr-defined]
            _p_assert(
                unsharded_flat_param.dtype != self._fwd_bwd_param_dtype,
                f"Expects full precision but got {self._fwd_bwd_param_dtype}",
            )
        else:
            unsharded_flat_param = flat_param._full_param_padded  # type: ignore[attr-defined]
        return unsharded_flat_param

    def _all_gather_flat_param(
        self,
        padded_unsharded_flat_param: Tensor,
    ) -> Tensor:
        """
        All-gathers the handle's flat parameter to the destination
        ``padded_unsharded_flat_param``, and switches to using the all-gathered
        tensor.
        """
        _p_assert(
            hasattr(self, "process_group") and hasattr(self, "world_size"),
            "Expects a process group and world size to have been set via `shard()`",
        )
        sharded_flat_param = self.flat_param.data
        expected_numel = sharded_flat_param.numel() * self.world_size
        _p_assert(
            padded_unsharded_flat_param.numel() == expected_numel,
            f"Expects {expected_numel} numel but got {padded_unsharded_flat_param.numel()}",
        )

        # HACK this should be handled by C10D
        if sharded_flat_param.is_cpu:  # type: ignore[attr-defined]
            tensor_list = list(
                torch.chunk(
                    padded_unsharded_flat_param, dist.get_world_size(self.process_group)
                )
            )
            work = dist.all_gather(
                tensor_list, sharded_flat_param, group=self.process_group
            )
        else:
            dist.all_gather_into_tensor(
                padded_unsharded_flat_param,
                sharded_flat_param,
                self.process_group,
            )
        return padded_unsharded_flat_param

    def _use_unsharded_flat_param(
        self,
        padded_unsharded_flat_param: torch.Tensor,
    ) -> None:
        """
        Switches to using the *unpadded* unsharded flat parameter, which is a
        view into the *padded* unsharded flat parameter.
        """
        unsharded_size = self.flat_param._unpadded_unsharded_size
        self.flat_param.data = padded_unsharded_flat_param[
            : unsharded_size.numel()
        ].view(
            unsharded_size
        )  # this `.view()` is not autograd visible
        in_forward = self._training_state == HandleTrainingState.FORWARD
        in_pre_backward = self._training_state == HandleTrainingState.BACKWARD_PRE
        if self._use_orig_params:
            if self._skipped_use_sharded_views and in_pre_backward:
                # This call corresponds to the complementary pre-backward
                # `_use_unsharded_views()` to the skipped pre-forward
                # `_use_sharded_views()`, so we should skip this one too.
                return
            # We use `Tensor` views in the forward so that they are tracked by
            # autograd. We use them in the pre-backward as well to support
            # reentrant activation checkpointing, which needs the views to be
            # tracked by autograd in the backward pass's recomputed forward.
            self._use_unsharded_views(
                as_params=(not in_forward and not in_pre_backward)
            )
        elif in_forward:
            self._use_unsharded_views(as_params=False)

    def post_unshard(self):
        """
        Runs the post-unshard logic. This includes freeing the low precision
        shard if needed.
        """
        if self._uses_param_mixed_precision and self.uses_sharded_strategy:
            self._free_low_precision_sharded_param()
        self._check_on_compute_device(self.flat_param)

    def _free_low_precision_sharded_param(self):
        """Frees the low precision sharded flat parameter."""
        self._check_low_precision_shard()
        # `_mp_shard` is allocated in the pre-unshard stream, consumed in the
        # unshard stream for sharded strategies, and consumed in both the
        # unshard and default streams for `NO_SHARD`. For sharded strategies,
        # the current stream here is the unshard stream, and for `NO_SHARD`,
        # it is the default stream. For `NO_SHARD`, only recording for the
        # default stream suffices since the default stream waits for the
        # unshard stream.
        _no_dispatch_record_stream(
            self.flat_param._mp_shard, self._device_handle.current_stream()  # type: ignore[attr-defined]
        )
        _free_storage(self.flat_param._mp_shard)  # type: ignore[attr-defined]

    @torch.no_grad()
    def unshard_grad(self):
        """
        Unshards the handle's ``FlatParameter`` 's gradient. If all ranks have
        ``None`` gradient, then all original parameters will as well. This
        method performs an all-reduce and an all-gather. The additional
        all-reduce is tolerable since this method is not meant to be used on
        the computation critical path.

        Postcondition: ``_saved_grad_shard`` is defined and contains the value
        to set ``flat_param.grad`` after gradients are resharded.
        """
        if not self.uses_sharded_strategy:
            self._use_unsharded_grad_views()
            return
        flat_param = self.flat_param
        self._check_unsharded(flat_param)

        # Check if all ranks have a `None` gradient
        num_grad_none = torch.zeros(1, dtype=torch.int32, device=self.device)
        num_grad_none[0] = flat_param.grad is None
        dist.all_reduce(num_grad_none, group=self.process_group)
        if num_grad_none[0] == self.world_size:
            flat_param._saved_grad_shard = None  # type: ignore[assignment]
            self._use_unsharded_grad_views()
            return

        padded_unsharded_grad = torch.empty(
            flat_param._padded_unsharded_size,  # type: ignore[attr-defined]
            device=self.device,
        )
        if flat_param.grad is None:
            # In the case that only some ranks have `None` gradient, we use
            # zeros to approximate as a best effort attempt
            if self._debug_level == dist.DebugLevel.INFO:
                warnings.warn(
                    f"[Rank {self.rank}] Only some but not all ranks have a "
                    "`None` `FlatParameter` gradient, so FSDP is using zeros to "
                    "approximate those ranks' sharded gradients being `None`"
                )
            flat_param._saved_grad_shard = None  # type: ignore[assignment]
            sharded_grad = torch.zeros(flat_param._sharded_size, device=self.device)  # type: ignore[attr-defined]
        else:
            self._check_sharded(flat_param.grad)
            flat_param._saved_grad_shard = flat_param.grad  # type: ignore[attr-defined]
            sharded_grad = flat_param._saved_grad_shard  # type: ignore[attr-defined]
        dist.all_gather_into_tensor(
            padded_unsharded_grad, sharded_grad, self.process_group
        )
        unsharded_size = self.flat_param._unpadded_unsharded_size
        flat_param.grad = padded_unsharded_grad[: unsharded_size.numel()].view(
            unsharded_size
        )
        self._use_unsharded_grad_views()

    def reshard_grad(self):
        if self._use_orig_params:
            self._use_sharded_grad_views()
        if not self.uses_sharded_strategy:
            return
        self.flat_param.grad = self.flat_param._saved_grad_shard  # type: ignore[attr-defined]
        delattr(self.flat_param, "_saved_grad_shard")

    def prepare_gradient_for_backward(self):
        """
        Prepares the gradient for the backward computation by saving and
        clearing any existing sharded gradient in ``.grad`` to enable computing
        a new unsharded gradient.
        """
        _p_assert(
            self._training_state
            in (HandleTrainingState.BACKWARD_PRE, HandleTrainingState.IDLE),
            "Expects to be in `BACKWARD_PRE` or `IDLE` (if prefetching)",
        )
        flat_param = self.flat_param
        if flat_param.grad is not None and (
            flat_param.grad.size() != flat_param._unpadded_unsharded_size
            or flat_param.grad.device != flat_param.device  # grad on CPU
        ):
            self._check_on_compute_device(self.flat_param)
            grad_offloaded = flat_param.grad.device != self.device
            _p_assert(
                not grad_offloaded or self._offload_params,
                f"Expects the sharded gradient to be on {self.device} "
                f"but got {flat_param.grad.device}",
            )
            prev_iter_synced_gradients = (
                flat_param.grad.size()
                == flat_param._local_shard.size()  # type: ignore[attr-defined]
            )
            if prev_iter_synced_gradients:
                # TODO (awgu): Gradient accumulation outside `no_sync()`
                # does not work with CPU offloading. The issue should be
                # that, in the post-backward hook, we cannot do an addition
                # between a CPU tensor (the existing sharded gradient) and
                # a GPU tensor (the new sharded gradient).
                if not grad_offloaded:
                    flat_param._saved_grad_shard = flat_param.grad.data  # type: ignore[attr-defined]
                    sharded_grad = flat_param._saved_grad_shard  # type: ignore[attr-defined]
                else:
                    _p_assert(
                        hasattr(flat_param, "_cpu_grad"),
                        "`_cpu_grad` should be defined if the gradient is on CPU",
                    )
                    sharded_grad = flat_param._cpu_grad  # type: ignore[attr-defined]
                # If user specified to keep the gradient in low precision, then
                # the gradient may still be of the low precision dtype if the
                # user did not set the gradient to `None` after the previous
                # backward, in which case FSDP should cast back to the full
                # precision dtype so that FSDP can accumulate in that dtype in
                # the post-backward hook and assign to `.grad` in that dtype in
                # the post-backward callback.
                local_shard_dtype = flat_param._local_shard.dtype  # type: ignore[attr-defined]
                if (
                    self._keep_low_precision_grads
                    and sharded_grad.dtype != local_shard_dtype
                ):
                    sharded_grad.data = sharded_grad.to(local_shard_dtype)
            else:
                padded_unsharded_size = flat_param._padded_unsharded_size  # type: ignore[attr-defined]
                _p_assert(
                    flat_param.grad.size() == padded_unsharded_size,
                    "Expects `.grad` to be the unsharded gradient in "
                    f"`no_sync()` with size {padded_unsharded_size} "
                    f"but got size {flat_param.grad.size()}",
                )
            flat_param.grad = None

    def prepare_gradient_for_optim(self):
        """
        Prepares the gradient for optimizer computation by moving the sharded
        gradient to the ``.grad`` attribute.
        """

        def cast_grad_to_param_dtype_if_needed(flat_param):
            # TODO (rohan-varma): test for full precision with keep_low_precision_grads
            if not self._force_full_precision and self._keep_low_precision_grads:
                _p_assert(flat_param.grad is not None, "Unexpected None grad!")
                if flat_param.grad.dtype != self._fwd_bwd_param_dtype:
                    flat_param.grad.data = flat_param.grad.to(self._fwd_bwd_param_dtype)
                    if self._use_orig_params:
                        self._use_sharded_grad_views()

        flat_param = self.flat_param
        # TODO (awgu): We should replace these conditional checks to encode
        # the logical intention more directly.
        if hasattr(flat_param, "_cpu_grad"):
            # NOTE: This branch includes `NO_SHARD`.
            self._check_sharded(flat_param)
            self._check_on_cpu(flat_param)
            flat_param.grad = flat_param._cpu_grad  # type: ignore[attr-defined]
            cast_grad_to_param_dtype_if_needed(flat_param)
        elif hasattr(flat_param, "_saved_grad_shard"):
            self._check_sharded(flat_param)
            self._check_on_compute_device(flat_param)
            if flat_param._saved_grad_shard is not None:
                self._check_on_compute_device(flat_param._saved_grad_shard)  # type: ignore[attr-defined]
            # If no sharded gradient was computed this iteration, then there is
            # no need to forward `_saved_grad_shard` to `grad`
            if flat_param._post_backward_called:  # type: ignore[attr-defined]
                flat_param.grad = flat_param._saved_grad_shard  # type: ignore[attr-defined]
                if flat_param.grad is not None:
                    cast_grad_to_param_dtype_if_needed(flat_param)
        else:
            _p_assert(
                not self.uses_sharded_strategy
                or not flat_param._post_backward_called,  # type: ignore[attr-defined]
                "All sharded parameters that received a gradient in the "
                "post-backward should use `_saved_grad_shard`",
            )
        # Delete `_saved_grad_shard` since its existence indicates a previous
        # gradient to accumulate with in the post-backward hook
        if hasattr(flat_param, "_saved_grad_shard"):
            delattr(flat_param, "_saved_grad_shard")

    @contextlib.contextmanager
    def to_cpu(self):
        """
        Moves the unpadded unsharded flat parameter to CPU while in the context
        and moves it back to the previous device upon exit. For now, this
        assumes the ``FlatParameter`` is the unpadded unsharded flat parameter
        since (1) there is no reason to include the padding in the copy and (2)
        there is no use case for the sharded flat parameter.

        Precondition: ``self.flat_param`` 's data is the unpadded unsharded
        flat parameter on the compute device, and the handle uses a sharded
        strategy.
        Postcondition: Same as the precondition.
        """
        self._check_sharded_strategy()
        _p_assert(
            self.flat_param.size() == self.flat_param._unpadded_unsharded_size,
            f"Expects size {self.flat_param._unpadded_unsharded_size} but got {self.flat_param.size()}",
        )
        self._check_on_compute_device(self.flat_param)
        # Check that the unpadded unsharded flat parameter is a view into the
        # padded unsharded flat parameter as expected
        # NOTE: This check is not strictly needed for correctness but is a
        # useful sanity check since the tensor should only be used internally.
        unpadded_storage_ptr = self.flat_param._typed_storage()._data_ptr()
        padded_storage_ptr = (
            self._get_padded_unsharded_flat_param()._typed_storage()._data_ptr()
        )
        _p_assert(
            unpadded_storage_ptr == padded_storage_ptr,
            "Expects the unpadded parameter to be a view into the padded parameter",
        )
        self.flat_param_to(torch.device("cpu"))
        self._free_unsharded_flat_param()
        try:
            yield
        finally:
            _p_assert(
                self.flat_param.size() == self.flat_param._unpadded_unsharded_size,
                f"Expects size {self.flat_param._unpadded_unsharded_size} but got {self.flat_param.size()}",
            )
            padded_unsharded_flat_param = self._alloc_padded_unsharded_flat_param()
            # Copy from CPU to the compute device
            padded_unsharded_flat_param[: self.flat_param.numel()].copy_(
                self.flat_param
            )
            self._use_unsharded_flat_param(padded_unsharded_flat_param)

    def reshard(self, free_unsharded_flat_param: bool):
        """
        Runs the reshard logic. This includes freeing the unsharded flat
        parameter if ``free_unsharded_flat_param`` and switching to using the
        sharded flat parameter. Note that this also implicitly offloads
        the sharded flat parameter (if CPU offload is enabled) by pointing
        it to the ``_local_shard`` attribute which resides on CPU.
        """
        # Switch to the sharded `FlatParameter` before freeing to prevent
        # "use-after-free"-type bugs with external profiling tools, where for
        # `use_orig_params=True`, the `param` does not point to valid memory
        # when setting `param.data = ...` in `_use_sharded_views()`.
        self._use_sharded_flat_param()
        if free_unsharded_flat_param:
            self._free_unsharded_flat_param()

    def post_reshard(self):
        """
        Runs the post-reshard logic. This includes freeing any memory that
        can now be freed given that the ``FlatParameter`` points to the full
        precision sharded flat parameter.

        Precondition: ``self.flat_param`` 's data points to the full precision
        sharded flat parameter.
        """
        # For `NO_SHARD`, `_mp_shard` is not freed in the post-unshard since it
        # is also the low precision *unsharded* flat parameter. Hence, we delay
        # the free until the reshard.
        if (
            self._uses_param_mixed_precision
            and not self.uses_sharded_strategy
            and not self._force_full_precision  # did not use the low precision shard
        ):
            self._free_low_precision_sharded_param()

    def _free_unsharded_flat_param(self):
        """
        Frees the padded unsharded flat parameter. The tensor to free depends
        on the calling context since the unshard may have forced full
        precision, in which case a different tensor is used.
        """
        self._check_sharded_strategy()
        unsharded_flat_param = self._get_padded_unsharded_flat_param()
        self._check_storage_allocated(unsharded_flat_param)
        self._check_on_compute_device(unsharded_flat_param)
        # Do not free the memory until all ops in the current stream finish
        _no_dispatch_record_stream(
            unsharded_flat_param, self._device_handle.current_stream()
        )
        _free_storage(unsharded_flat_param)

    def _use_sharded_flat_param(self) -> None:
        """Switches to using the sharded flat parameter."""
        flat_param = self.flat_param
        if self._use_orig_params:
            in_forward = self._training_state == HandleTrainingState.FORWARD
            skip_use_sharded_views = (
                in_forward
                and self._sharding_strategy
                in NO_RESHARD_AFTER_FORWARD_HANDLE_STRATEGIES
            )
            # Only incur the extra `.data` call if needed
            if skip_use_sharded_views:
                unsharded_flat_param = flat_param.data
        if self._offload_params:
            device = flat_param._local_shard.device  # type: ignore[attr-defined]
            _p_assert(
                device == torch.device("cpu"),
                f"Expects the local shard to be on CPU but got {device}",
            )
        flat_param.data = flat_param._local_shard  # type: ignore[attr-defined]
        if self._use_orig_params:
            if skip_use_sharded_views:
                self._unsharded_flat_param_for_skipped_views = unsharded_flat_param
            else:
                self._use_sharded_views()
            # For the post-forward reshard, we may try to use sharded gradient
            # views (or unsharded gradient views if a gradient was accumulated
            # in `no_sync()`), but for the post-backward reshard, we delay the
            # call to after the reduce-scatter.
            if (
                in_forward
                # Skip using gradient views if skipped using sharded views
                # since exposing unsharded parameters with sharded gradients
                # may be confusing to the user
                and not self._skipped_use_sharded_views
            ):
                # TODO: Change `_unpadded_unsharded_size` if we change the
                # gradient to be computed directly with padding.
                accumulated_grad_in_no_sync = (
                    flat_param.grad is not None
                    and self.uses_sharded_strategy
                    and flat_param.grad.shape == flat_param._unpadded_unsharded_size
                )
                if accumulated_grad_in_no_sync:
                    self._use_unsharded_grad_views()
                else:
                    self._use_sharded_grad_views()

    #########
    # VIEWS #
    #########
    @no_type_check
    def _get_unflat_views_unaligned(
        self,
        tensor: Optional[torch.Tensor] = None,
    ) -> Iterator[Tensor]:
        """
        Returns unflattened ``Tensor`` views into ``tensor`` if it is not
        ``None`` or ``flat_param`` otherwise, where the unflattening is based
        on ``flat_param`` 's metadata.

        Examples for ``tensor`` include ``flat_param.grad`` or unsharded
        tensor optimizer state.
        """
        flat_param = self.flat_param
        if tensor is None:
            tensor = flat_param
        views = (
            _ext_post_unflatten_transform(subtensor.view(shape), param_extension)
            for (subtensor, shape, param_extension) in zip(
                torch.split(tensor, flat_param._numels, dim=0),
                flat_param._shapes,
                flat_param._param_extensions,
            )
        )
        return views

    @no_type_check
    def _get_unflat_views_aligned(
        self,
        tensor: Optional[Tensor] = None,
    ) -> List[Tensor]:
        """
        This has the same contract as :meth:`_get_unflat_views_unaligned`
        except it checks for ``None`` placeholders representing padding for
        alignment, which may incur slightly more CPU overhead.
        """
        flat_param = self.flat_param
        if tensor is None:
            tensor = flat_param
        splits: List[Tensor] = torch.split(
            tensor, flat_param._numels_with_padding, dim=0
        )
        idx = 0
        views: List[Tensor] = []
        for split, is_padding in zip(splits, flat_param._is_padding_mask):
            if is_padding:
                continue
            views.append(
                _ext_post_unflatten_transform(
                    split.view(flat_param._shapes[idx]),
                    flat_param._param_extensions[idx],
                )
            )
            idx += 1
        return views

    @no_type_check
    def _use_unsharded_views(self, as_params: bool) -> None:
        """
        Unflattens the unsharded flat parameter by setting the original
        parameter variables to be views into it.

        Args:
            as_params (bool): If ``True``, then registers the original
                parameters as ``nn.Parameter`` s; if ``False``, then registers
                the original parameters only as ``Tensor`` s. ``False`` should
                be used during forward/backward computation and when hiding the
                original parameters from :meth:`nn.Module.named_parameters`.
        """
        flat_param = self.flat_param
        self._check_unsharded(flat_param)
        views = self._get_unflat_views()
        for i, (view, (param_name, module, _)) in enumerate(
            zip(views, flat_param._param_infos)
        ):
            if self._use_orig_params and as_params:
                if type(view) is DTensor:
                    # A `DTensor` `view` is not compatible with assigning
                    # `param.data = view`, so we cannot preserve the parameter
                    # variable.
                    self._setattr_param(module, param_name, nn.Parameter(view))
                    continue
                param = self.flat_param._params[i]
                self._setattr_param(module, param_name, param)
                param.data = view
            elif as_params:
                self._setattr_param(module, param_name, nn.Parameter(view))
            else:  # `as_params=False`
                param_var: Tensor = view
                if self._use_orig_params:
                    if self._training_state == HandleTrainingState.FORWARD:
                        # Save the `Tensor` for the pre-backward
                        self.flat_param._tensors[i] = view  # save for pre-backward
                    elif self._training_state == HandleTrainingState.BACKWARD_PRE:
                        # Use the saved `Tensor` variable from the forward to
                        # preserve the autograd graph so that the post-backward
                        # hook fires (e.g. for reentrant AC)
                        tensor = self.flat_param._tensors[i]
                        tensor.data = view
                        param_var = tensor
                self._setattr_tensor(module, param_name, param_var)
                if (
                    self._use_orig_params
                    and self._training_state == HandleTrainingState.FORWARD
                ):
                    module._parameters[param_name] = param_var
        for i, (
            param_name,
            module,
            _,
            prim_param_name,
            prim_module,
            _,
        ) in enumerate(self.flat_param._shared_param_infos):
            prim_param: Union[Tensor, nn.Parameter] = getattr(
                prim_module, prim_param_name
            )
            _p_assert(
                not as_params or isinstance(prim_param, nn.Parameter),
                f"as_params={as_params} type(prim_param)={type(prim_param)}",
            )
            if self._use_orig_params and as_params:
                shared_param = self.flat_param._shared_params[i]
                self._setattr_param(module, param_name, shared_param)
                shared_param.data = prim_param
            elif as_params:
                self._setattr_param(module, param_name, prim_param)
            else:
                self._setattr_tensor(module, param_name, prim_param)
                if (
                    self._use_orig_params
                    and self._training_state == HandleTrainingState.FORWARD
                ):
                    module._parameters[param_name] = prim_param

    @no_type_check
    def _use_unsharded_grad_views(self) -> None:
        """
        Unflattens the unsharded flat parameter's gradient by setting the
        original parameter variables' gradients to be views into it.
        """
        # Expects the gradient to be in `flat_param.grad`
        if self.flat_param.grad is None:
            for param in chain(self.flat_param._params, self.flat_param._shared_params):
                param.grad = None
            return
        self._check_unsharded(self.flat_param.grad)
        views = self._get_unflat_views(self.flat_param.grad)
        for i, (view, (param_name, module, _)) in enumerate(
            zip(views, self.flat_param._param_infos)
        ):
            _p_assert(
                hasattr(module, param_name),
                f"{self.flat_param._fqns[i]} is missing",
            )
            param = getattr(module, param_name)
            if (
                param.shape != view.shape
                or param.dtype != view.dtype
                or param.device != view.device
            ):
                # NOTE: This is a hack using `.data` to side step the check
                # that parameter/gradient sizes/dtypes/devices match. From
                # calling `reshard()`, `param` has the sharded size, has the
                # full precision dtype, and if CPU offloading is enabled, is on
                # CPU. Thus, one or more of the following cases can hold when
                # in `no_sync()`, where `view` is the original parameter's
                # gradient:
                # 1. `view` can have the unsharded size.
                # 2. `view` can have the parameter low precision dtype.
                # 3. `view` can be on GPU.
                if param.grad is None:
                    param.grad = torch.empty_like(param)
                param.grad.data = view
            else:
                param.grad = view
        for i, (
            param_name,
            module,
            module_name,
            prim_param_name,
            prim_module,
            _,
        ) in enumerate(self.flat_param._shared_param_infos):
            _p_assert(
                hasattr(module, param_name),
                f"{module_name + '.' + param_name if module_name else param_name} is missing",
            )  # did not save FQN info in `_shared_param_infos`
            param = getattr(module, param_name)
            prim_param = getattr(prim_module, prim_param_name)
            if (
                param.shape != prim_param.grad.shape
                or param.dtype != prim_param.grad.dtype
                or param.device != prim_param.grad.device
            ):
                # NOTE: This is the same hack to use `.data` to side step the
                # size check.
                if param.grad is None:
                    param.grad = torch.empty_like(param)
                param.grad.data = prim_param.grad
            else:
                param.grad = prim_param.grad

    @contextlib.contextmanager
    def unflatten_as_params(self) -> Generator:
        """
        Assumes the flat parameter is unsharded. When in the context,
        unflattens the original parameters as ``nn.Parameter`` views into the
        flat parameter, and after the context, restores the original parameters
        as ``Tensor`` views into the flat parameter.
        """
        self._use_unsharded_views(as_params=True)
        try:
            yield
        finally:
            self._use_unsharded_views(as_params=False)

    @no_type_check
    @torch.no_grad()
    def _use_sharded_views(self) -> None:
        """
        Sets the original parameter variables' data to be flattened views into
        the sharded flat parameter.

        The views are kept as flattened to simplify the case where a parameter
        is sharded across ranks. Parameters whose data is not present in the
        sharded flat parameter have their data set to a size-0 empty tensor. We
        do not delete them to ensure to preserve expected behaviors like model
        printability. Parameters whose data is present must preserve their
        variables to be passable to an optimizer.
        """
        self._unsharded_flat_param_for_skipped_views = None
        if not self.uses_sharded_strategy:
            # For `NO_SHARD`, use the *unflattened* unsharded views since we
            # have the unsharded parameter
            self._use_unsharded_views(as_params=True)
            return
        flat_param = self.flat_param
        self._check_sharded(flat_param)
        # Construct once and reuse for all parameters not in the local shard
        size_0_empty_tensor = torch.empty(
            0,
            dtype=self.flat_param.dtype,  # in case `flat_param` changed dtype
            device=self.flat_param.device,
            requires_grad=False,
        )
        for param, shard_param_info, (param_name, module, _) in zip(
            flat_param._params, flat_param._shard_param_infos, flat_param._param_infos
        ):
            self._setattr_param(module, param_name, param)
            if not shard_param_info.in_shard:
                # Allow the original data to be freed via garbage collection
                param.data = size_0_empty_tensor
            else:
                offset = shard_param_info.offset_in_shard
                numel_in_shard = shard_param_info.numel_in_shard
                param.data = flat_param[offset : offset + numel_in_shard]
        assert self.flat_param._shared_params is not None
        for i, (
            param,
            (param_name, module, _, prim_param_name, prim_module, _),
        ) in enumerate(
            zip(self.flat_param._shared_params, self.flat_param._shared_param_infos)
        ):
            self._setattr_param(module, param_name, param)
            prim_param = getattr(prim_module, prim_param_name)
            param.data = prim_param  # could be both empty and non-empty
        if self._training_state == HandleTrainingState.BACKWARD_POST:
            # Clear the saved `Tensor`s since they are unneeded now
            for i in range(len(self.flat_param._tensors)):
                self.flat_param._tensors[i] = None

    @no_type_check
    @torch.no_grad()
    def _use_sharded_grad_views(self) -> None:
        """
        Sets the original parameter variables' gradients to be flattened
        views into the sharded flat parameter's gradient. This is a no-op if
        there is no gradient.

        Parameters whose data is not present in the sharded flat parameter and
        parameters with ``requires_grad=False`` have their gradients set to
        ``None``. Since the gradient variables do not need to be preserved,
        this method does not manipulate existing ``Tensor`` data directly and
        creates new ``Tensor`` variables instead.
        """
        flat_param = self.flat_param
        self._check_sharded(flat_param)
        grad = self.sharded_grad
        if grad is None:
            for param in chain(flat_param._params, flat_param._shared_params):
                param.grad = None
            return
        self._check_sharded(grad)
        for param, shard_param_info, is_grad_none in zip(
            flat_param._params,
            flat_param._shard_param_infos,
            flat_param._is_grad_none_mask,
        ):
            if not shard_param_info.in_shard:
                param.grad = None
            else:
                numel_in_shard = shard_param_info.numel_in_shard
                if param.requires_grad and not is_grad_none:
                    offset = shard_param_info.offset_in_shard
                    if self._keep_low_precision_grads or param.dtype != grad.dtype:
                        # NOTE: This is a hack using `.data` to side step the
                        # check that parameter/gradient dtypes match. Here,
                        # `param` has full precision; `grad` has low precision.
                        if param.grad is None:
                            # `.grad` must have the same shape as `param`
                            param.grad = torch.empty_like(param)
                        param.grad.data = grad[
                            offset : offset + numel_in_shard
                        ].reshape(param.shape)
                    else:
                        param.grad = grad[offset : offset + numel_in_shard].reshape(
                            param.shape
                        )
                else:
                    param.grad = None
        assert flat_param._shared_params is not None
        for i, (param, (_, _, _, prim_param_name, prim_module, _)) in enumerate(
            zip(flat_param._shared_params, flat_param._shared_param_infos)
        ):
            in_sharded_flat_param = hasattr(prim_module, prim_param_name)
            if in_sharded_flat_param and param.requires_grad:
                prim_param = getattr(prim_module, prim_param_name)
                param.grad = prim_param.grad  # share the same reference
            else:
                param.grad = None

    @no_type_check
    @torch.no_grad()
    def _writeback_orig_params(self) -> bool:
        """
        Iterates over the original parameters and writes back any parameters
        that changed storages (due to a non-inplace operator) to the handle's
        ``FlatParameter``. This method preserves the ``FlatParameter` 's
        device even if an original parameter's device changes.

        Raises:
            RuntimeError: If an original parameter or gradient changes storages
            but no longer has the expected flattened shape.
        Returns: ``True`` if some writeback happened, and ``False`` otherwise.
        """
        if (
            self.uses_sharded_strategy
            and not self.is_sharded(self.flat_param)
            and not self._skipped_use_sharded_views
        ):
            # For `NO_SHARD`, we may still need to writeback
            return False
        flat_param = self.flat_param
        wroteback = False
        if self._skipped_use_sharded_views and self.uses_sharded_strategy:
            # NOTE: We must use the unsharded flat parameter from which the
            # unsharded views were computed, not the one from the current
            # calling context (`_get_padded_unsharded_flat_param()`) since that
            # may be different (e.g. the model changed from train to eval).
            flat_param_data_ptr = (
                self._unsharded_flat_param_for_skipped_views.untyped_storage().data_ptr()
            )
            _p_assert(
                flat_param_data_ptr > 0,
                "If skipped using sharded views, the unsharded flat parameter "
                "should be allocated",
            )
        else:
            flat_param_data_ptr = flat_param.untyped_storage().data_ptr()
        # NOTE: Since this method is called in the pre-unshard, which is only
        # called during computation in the pre-forward or pre-backward, the
        # sharded gradient should be guaranteed to be in `.grad`, not in
        # `._saved_grad_shard`.
        flat_param_grad = (
            flat_param.grad
            if self.uses_sharded_strategy or not self._offload_params
            else flat_param._cpu_grad
        )
        flat_param_grad_data_ptr = (
            None
            if flat_param_grad is None
            else flat_param_grad.untyped_storage().data_ptr()
        )
        for i, (
            param,
            (in_shard, offset_in_shard, numel_in_shard, _, _),
            (param_name, module, _),
        ) in enumerate(
            zip(
                flat_param._params,
                flat_param._shard_param_infos,
                flat_param._param_infos,
            )
        ):
            if not in_shard:
                continue
            if not hasattr(module, param_name):
                # Do not writeback if original parameters are deregistered
                # (e.g. during model checkpointing)
                continue

            # Check for parameter writeback
            if self._skipped_use_sharded_views:
                param = flat_param._tensors[i]
                _p_assert(
                    param is not None,
                    f"Expects to have saved tensor for {flat_param._fqns[i]}",
                )
            param_changed = getattr(module, param_name) is not param
            needs_param_writeback = (
                param_changed  # changed parameter variable itself
                or not _same_storage_as_data_ptr(
                    param, flat_param_data_ptr
                )  # changed `.data`
            )
            if self._skipped_use_sharded_views and (
                param_changed or needs_param_writeback
            ):
                raise AssertionError(
                    "FSDP does not support changing the parameters between "
                    f"forward and backward for {self._sharding_strategy}"
                )
            if param_changed:
                # NOTE: The gradient is not preserved after a parameter change.
                param = getattr(module, param_name)
                flat_param._params[i] = param
            if needs_param_writeback:
                expected_shape = torch.Size([numel_in_shard])
                self._writeback_tensor(
                    param, flat_param, i, expected_shape, offset_in_shard, True
                )
                wroteback = True

            # Check for gradient writeback
            if self._skipped_use_sharded_views:
                # Skip the writeback check because we do not expose gradients
                # when we skipped using sharded views
                continue
            if param.grad is None and flat_param.grad is not None:
                expected_shape = torch.Size([numel_in_shard])
                self._writeback_tensor(
                    None, flat_param.grad, i, expected_shape, offset_in_shard, False
                )
            elif param.grad is not None:
                # For `NO_SHARD` + CPU offloading, `_cpu_grad` is always in
                # memory and owns the gradient storage, so it will never
                # require gradient writeback.
                if not self.uses_sharded_strategy and self._offload_params:
                    # Explicitly continue to handle the case of `no_sync()`,
                    # where `param.grad` is a view into the GPU gradient
                    # referenced by `flat_param.grad`, while `flat_param_grad`
                    # is `flat_param._cpu_grad`, which is on CPU
                    continue
                needs_grad_writeback = (
                    flat_param_grad is None
                    or not _same_storage_as_data_ptr(
                        param.grad, flat_param_grad_data_ptr
                    )
                )
                if needs_grad_writeback:
                    if flat_param_grad is None:
                        flat_param_grad = torch.zeros_like(flat_param)
                    expected_shape = torch.Size([numel_in_shard])
                    self._writeback_tensor(
                        param.grad,
                        flat_param_grad,
                        i,
                        expected_shape,
                        offset_in_shard,
                        False,
                    )
                    flat_param.grad = flat_param_grad
                    flat_param_grad = flat_param.grad
                    flat_param_grad_data_ptr = (
                        flat_param_grad.untyped_storage().data_ptr()
                    )
        # TODO: If we want to handle shared parameters, we need to re-generate
        # the shared parameter data structures in case sharedness changed.
        for i, (
            param_name,
            module,
            _,
            prim_param_name,
            prim_module,
            _,
        ) in enumerate(flat_param._shared_param_infos):
            if getattr(module, param_name) is not getattr(prim_module, prim_param_name):
                raise NotImplementedError(
                    "Changing shared parameters is not supported yet"
                )
        return wroteback

    def _writeback_tensor(
        self,
        src_tensor: Optional[Tensor],
        dst_tensor: Tensor,
        tensor_index: int,
        expected_shape: torch.Size,
        offset: int,
        is_param: bool,  # else gradient
    ) -> None:
        """
        Writes back ``src_tensor`` to ``dst_tensor`` at offset ``offset``,
        where ``src_tensor`` should have shape ``expected_shape``. ``is_param``
        indicates if the tensor is the parameter (if ``True``) or gradient (if
        ``False``). If ``src_tensor`` is ``None``, then the effect is zeroing
        instead of copying. ``tensor_index`` gives the index of ``src_tensor``
        in the metadata structures.

        Raises:
            RuntimeError: If the ``src_tensor`` does not have the expected
            shape.
        """
        _p_assert(
            len(expected_shape) == 1,
            f"Expects a 1D expected shape but got {expected_shape}",
        )
        if self._debug_level == dist.DebugLevel.INFO:
            rank = self.rank if hasattr(self, "rank") else dist.get_rank()
            src_shape = src_tensor.shape if src_tensor is not None else None
            src_device = src_tensor.device if src_tensor is not None else None
            warnings.warn(
                f"[Rank {rank}] {'Parameter' if is_param else 'Gradient'} needs "
                f"writeback in {self._training_state}\n"
                f"expected shape={expected_shape} shape={src_shape} "
                f"expected device={dst_tensor.device} device={src_device}"
            )
        if src_tensor is not None and src_tensor.shape != expected_shape:
            # NOTE: Gradient shape mismatch is not possible in practice since
            # the gradient shape is enforced to match that of the parameter and
            # we already check for parameter shape mismatch.
            raise RuntimeError(
                f"Cannot writeback when the {'parameter' if is_param else 'gradient'} "
                f"shape changes\nExpects {expected_shape} but got {src_tensor.shape}"
            )
        if src_tensor is not None:
            dst_tensor[offset : offset + expected_shape.numel()].copy_(src_tensor)
        else:
            dst_tensor[offset : offset + expected_shape.numel()].zero_()
            assert self.flat_param._is_grad_none_mask is not None
            self.flat_param._is_grad_none_mask[tensor_index] = True

    def _reset_flat_param_grad_info_if_needed(self):
        """
        When ``use_orig_params=True``:
        (1) sets the underlying ``flat_param.grad`` to ``None`` if *all* of the
        original parameters' ``.grad`` are ``None``, and
        (2) sets ``flat_param.requires_grad=False`` if *none* of the original
        parameters require gradient.
        For (1), this is targeting ``optim.zero_grad(set_to_none=True)``, in
        which case we want to free the gradients as soon after the
        ``zero_grad()`` call as possible.
        """
        if not self._use_orig_params:
            return
        flat_param = self.flat_param
        assert flat_param._params is not None  # mypy
        all_grad_none = True
        requires_grad = False
        for param in flat_param._params:
            all_grad_none &= param.grad is None
            requires_grad |= param.requires_grad
        if all_grad_none:
            flat_param.grad = None
        # As long as one parameter requires gradient, then the flat parameter
        # must require gradient
        flat_param.requires_grad = requires_grad

    def _deregister_orig_params(self):
        for param_info in self.flat_param._param_infos:
            param_name, module, _ = param_info
            if hasattr(module, param_name):
                delattr(module, param_name)
        for param_name, module, _, _, _, _ in self.flat_param._shared_param_infos:
            if hasattr(module, param_name):
                delattr(module, param_name)

    ###########
    # HELPERS #
    ###########
    def flat_param_to(self, *args, **kwargs):
        """Wraps an in-place call to ``.to()`` for ``self.flat_param``."""
        self.flat_param.data = self.flat_param.to(*args, **kwargs)
        if self._use_orig_params:
            # Refresh the views because their storage may have changed
            if self.is_sharded(self.flat_param):
                self._use_sharded_views()
            else:
                self._use_unsharded_views(as_params=True)

    def _get_modules(self) -> Set[nn.Module]:
        """
        Returns a :class:`set` of the modules whose parameters are included
        in this handle's flat parameter.
        """
        return {pi.module for pi in self.flat_param._param_infos}.union(
            {spi.module for spi in self.flat_param._shared_param_infos}
        )

    def is_sharded(self, tensor: Tensor) -> bool:
        """
        Returns if ``tensor`` is *currently* sharded. For ``NO_SHARD``, we
        choose to have this always return ``False`` for clarity.
        """
        if (
            not hasattr(self.flat_param, "_sharded_size")
            or not self.uses_sharded_strategy
        ):
            # `_sharded_size` is defined iff `handle.shard()` has been called
            return False
        sharded_size = self.flat_param._sharded_size  # type: ignore[attr-defined]
        return tensor.size() == sharded_size

    def param_module_names(self) -> Iterator[Tuple[str, str]]:
        shared_param_infos = [
            ParamInfo(param_name, module, module_name)
            for (
                param_name,
                module,
                module_name,
                _,
                _,
                _,
            ) in self.flat_param._shared_param_infos
        ]
        for param_info in chain(self.flat_param._param_infos, shared_param_infos):
            param_name, _, module_name = param_info  # type: ignore[misc]
            yield (param_name, module_name)

    def shared_param_module_names(self) -> Iterator[Tuple[str, str]]:
        for param_name, _, module_name in [
            ParamInfo(param_name, module, module_name)
            for (
                param_name,
                module,
                module_name,
                _,
                _,
                _,
            ) in self.flat_param._shared_param_infos
        ]:
            yield (param_name, module_name)

    @property
    def _fqns_in_shard(self) -> List[str]:
        """Returns the FQNs of the parameters present in this rank's shard."""
        fqns_in_shard: List[str] = []
        for fqn, shard_param_info in zip(
            self.flat_param._fqns, self.flat_param._shard_param_infos  # type: ignore[attr-defined]
        ):
            if shard_param_info.in_shard:
                fqns_in_shard.append(fqn)
        return fqns_in_shard

    @property
    def sharded_grad(self) -> Optional[Tensor]:
        """Returns the handle's sharded gradient."""
        flat_param = self.flat_param
        # Priority for non-`None`: `_cpu_grad` > `_saved_grad_shard` > `grad`
        # - CPU offloading: `_cpu_grad`
        # - No CPU offloading + sharded strategies: `_saved_grad_shard`
        # - No CPU offloading + `NO_SHARD`: `grad`
        grad: Optional[Tensor]
        if hasattr(flat_param, "_cpu_grad"):
            grad = flat_param._cpu_grad  # type: ignore[attr-defined]
        elif hasattr(flat_param, "_saved_grad_shard"):
            # In the post-backward hook, the sharded gradient is still in
            # `_saved_grad_shard`.
            grad = flat_param._saved_grad_shard  # type: ignore[attr-defined]
        else:
            # If in IDLE or in FORWARD states, then there may be an
            # (accumulated) gradient. If accessed in IDLE, then this should
            # be due to re-registering the original parameters (e.g. in state
            # dict load).
            _p_assert(
                flat_param.grad is None
                or not self.uses_sharded_strategy
                or self._training_state
                in (HandleTrainingState.FORWARD, HandleTrainingState.IDLE),
                "Sharded strategies should use `_cpu_grad` or `_saved_grad_shard` "
                "unless in IDLE or FORWARD",
            )
            grad = flat_param.grad
        return grad

    def _reset_is_grad_none(self) -> None:
        """
        Resets ``_is_grad_none_mask`` as needed. This method should only be
        called in the post-backward after gradient computation, in which case
        if a parameter requires gradient, then it will surely receive a
        gradient and we may reset its mask entry to ``False``.
        """
        if not self._use_orig_params:
            return
        _p_assert(
            self._training_state == HandleTrainingState.BACKWARD_POST,
            "Expects to only be called in the post-backward after gradient computation",
        )
        flat_param = self.flat_param
        assert flat_param._params is not None  # mypy
        for i, param in enumerate(flat_param._params):  # type: ignore[arg-type]
            # As long as the parameter requires gradient, it should receive a
            # meaningful gradient (even if the gradient happens to be zeros)
            if param.requires_grad:
                assert flat_param._is_grad_none_mask is not None  # mypy
                flat_param._is_grad_none_mask[i] = False

    #######################
    # CHECKS & INVARIANTS #
    #######################
    def _check_sharded_strategy(self):
        _p_assert(self.uses_sharded_strategy, "Expects sharded strategy")

    def _check_on_compute_device(self, tensor: Tensor):
        _p_assert(
            tensor.device == self.device,
            f"Expects tensor to be on the compute device {self.device}",
        )

    def _check_on_cpu(self, tensor: Tensor):
        _p_assert(
            tensor.device == torch.device("cpu"),
            f"Expects tensor to be on CPU but got {tensor.device}",
        )

    @staticmethod
    def _check_storage_freed(tensor: Tensor):
        storage_size: int = tensor._typed_storage()._size()
        _p_assert(
            storage_size == 0,
            f"Expects storage to be freed but got storage with size {storage_size}",
        )

    @staticmethod
    def _check_storage_allocated(tensor: Tensor):
        storage_size: int = tensor._typed_storage()._size()
        _p_assert(storage_size > 0, "Expects storage to be allocated")

    def _check_low_precision_shard(self):
        _p_assert(
            self._uses_param_mixed_precision,
            "Not using low precision for parameters",
        )
        _p_assert(
            getattr(self.flat_param, "_mp_shard", None) is not None,
            "Expects `_mp_shard` to exist",
        )
        device = self.flat_param._mp_shard.device  # type: ignore[attr-defined]
        _p_assert(
            device == self.device,
            f"Expects the low precision shard to be on {self.device} but got {device}",
        )

    def _check_unsharded(self, tensor: Tensor):
        msg_prefix = "Expects tensor to be unsharded "
        _p_assert(tensor is not None, msg_prefix + "but got `None`")
        unsharded_size = self.flat_param._unpadded_unsharded_size
        _p_assert(
            tensor.size() == unsharded_size,
            msg_prefix + f"with size {unsharded_size} but got {tensor.size()}",
        )

    def _check_sharded(self, tensor: Tensor):
        msg_prefix = "Expects tensor to be sharded "
        _p_assert(tensor is not None, msg_prefix + "but got `None`")
        sharded_size = self.flat_param._sharded_size  # type: ignore[attr-defined]
        _p_assert(
            tensor.size() == sharded_size,
            msg_prefix + f"with size {sharded_size} but got {tensor.size()}",
        )

    ##############
    # PROPERTIES #
    ##############
    @property
    def uses_sharded_strategy(self) -> bool:
        return self._sharding_strategy != HandleShardingStrategy.NO_SHARD

    @property
    def _uses_param_mixed_precision(self) -> bool:
        return self._fwd_bwd_param_dtype != self._orig_param_dtype

    @property
    def _uses_reduce_mixed_precision(self) -> bool:
        return self._reduce_dtype != self._orig_param_dtype

    @property
    def _force_full_precision(self) -> bool:
        return (
            self._uses_param_mixed_precision or self._uses_reduce_mixed_precision
        ) and (
            self._training_state == HandleTrainingState.SUMMON_FULL_PARAMS
            or
            # Also disable mixed precision in model eval mode, if configured
            (not self._fully_sharded_module.training and self._use_full_prec_in_eval)
        )

    @property
    def _skipped_use_sharded_views(self) -> bool:
        """
        This property is used for sharding strategies that do not free after
        forward with ``use_orig_params=True``. This returns if this handle is
        currently in a state where it has skipped using sharded views, in which
        case it can restore view invariants via ``_use_sharded_views()``.
        """
        return self._unsharded_flat_param_for_skipped_views is not None


# NOTE: These are hacks to bypass `nn.Module.__setattr__` checks.
def _unsafe_setattr_param(
    module: nn.Module, param_name: str, param: nn.Parameter
) -> None:
    module._parameters[param_name] = param
    # This bypasses any overrides in case `module` is an instance of an
    # `nn.Module` subclass
    super(nn.Module, module).__setattr__(param_name, param)


def _unsafe_setattr_tensor(module: nn.Module, param_name: str, tensor: Tensor) -> None:
    module._parameters.pop(param_name, None)
    # This bypasses any overrides in case `module` is an instance of an
    # `nn.Module` subclass
    super(nn.Module, module).__setattr__(param_name, tensor)


def _safe_setattr_tensor_or_param(
    module: nn.Module, param_name: str, tensor_or_param: Union[Tensor, nn.Parameter]
):
    # Call `delattr()` and `setattr()` to go through `nn.Module` checks
    if hasattr(module, param_name):
        delattr(module, param_name)
    setattr(module, param_name, tensor_or_param)


def _convert_to_params(
    tensors: List[Union[torch.Tensor, nn.Parameter]]
) -> List[nn.Parameter]:
    return [t if isinstance(t, nn.Parameter) else nn.Parameter(t) for t in tensors]


def _detach_if_needed(param_or_tensor: Union[nn.Parameter, Tensor]) -> Tensor:
    return (
        param_or_tensor.detach()
        if isinstance(param_or_tensor, nn.Parameter)
        else param_or_tensor
    )


def _get_aligned_numel(unsharded_dtype: torch.dtype):
    # NOTE: This alignment constraint comes from TorchInductor.
    ALIGNMENT = 16  # bytes
    unsharded_dtype_size = _get_dtype_size(unsharded_dtype)
    aligned_numel = ALIGNMENT // unsharded_dtype_size
    return aligned_numel


@functools.lru_cache(8)
def _get_dtype_size(dtype):
    return torch.empty((), dtype=dtype).element_size()


def _construct_padding_tensor(
    padding_numel: int, dtype: torch.dtype, requires_grad: bool, device: torch.device
):
    # NOTE: Set the padding value as a magic number for debuggability. The
    # value itself should never be used in any user-facing computation.
    return (
        torch.ones(
            (padding_numel,), dtype=dtype, requires_grad=requires_grad, device=device
        )
        * _FLAT_PARAM_PADDING_VALUE
    )


# Use `lru_cache(1)` to only log the warning once (assuming the fixed warning
# messasge is passed in)
@functools.lru_cache(1)
def _warn_skip_writeback_check(log: logging.Logger, warning: str):
    log.warning(warning)<|MERGE_RESOLUTION|>--- conflicted
+++ resolved
@@ -504,17 +504,13 @@
         self._training_state = HandleTrainingState.IDLE
         self._debug_level = dist.get_debug_level()
         self._fully_sharded_module = fully_sharded_module
-<<<<<<< HEAD
-        # The index in the state's `all_handles`, which must be the
-=======
         # For strategies that do not free after forward, we skip using sharded
         # views after forward since the unsharded data exists. We still switch
         # `self.flat_param` to point to the sharded flat parameter since what
         # it points to parameterizes behavior. We use the following attribute
         # to track which tensor data the parameters are unsharded views into.
         self._unsharded_flat_param_for_skipped_views: Optional[Tensor] = None
-        # Maps each handle to its index in `all_handles`, which must be the
->>>>>>> 68caafa2
+        # The index in the state's `all_handles`, which must be the
         # same across ranks for the execution order validation to work
         self._handle_index = None
         # Index in handles_to_pre_forward_order
