import functools
import operator
import sys
from enum import Enum
from functools import partial, reduce
from itertools import product
from typing import Callable, cast, Iterable, List, Optional, Tuple

import torch
import torch._prims_common as utils
import torch.nn.functional as F
from torch import Tensor
from torch._decomp import register_decomposition
from torch._prims_common import NumberType, TensorLike, TensorSequenceType
from torch._prims_common.wrappers import out_wrapper
from torch.utils._pytree import tree_flatten, tree_map

DispatchKey = torch._C.DispatchKey  # type: ignore[attr-defined]

# None of these functions are publicly accessible; get at them
# from torch._decomps
__all__: List[str] = []

aten = torch.ops.aten


class Reduction(Enum):
    NONE = 0
    MEAN = 1
    SUM = 2


# This wraps a decomposition and performs various type promotion logic within it, depending on the strategy provided
# We're currently re-using ELEMENTWISE_TYPE_PROMOTION_KIND, although some of the usages are on non-elementwise ops
# Will need to validate the non-elementwise uses
def type_casts(
    f: Callable,
    type_promotion: utils.ELEMENTWISE_TYPE_PROMOTION_KIND,
    compute_dtype_only: bool = False,
):
    @functools.wraps(f)
    def inner(*args, **kwargs):
        flat_args = [
            x for x in tree_flatten((args, kwargs))[0] if isinstance(x, Tensor)
        ]
        computation_dtype, result_dtype = utils.elementwise_dtypes(
            *flat_args, type_promotion_kind=type_promotion
        )

        # TODO: pretty sure this is not quite right
        def increase_prec(x):
            if isinstance(x, Tensor):
                return x.to(computation_dtype)
            else:
                return x

        def decrease_prec(x):
            if isinstance(x, Tensor):
                return x.to(result_dtype)
            else:
                return x

        r = f(*tree_map(increase_prec, args), **tree_map(increase_prec, kwargs))
        if compute_dtype_only:
            return r
        else:
            return tree_map(decrease_prec, r)

    return inner


<<<<<<< HEAD
pw_cast_for_opmath = partial(
=======
compute_only_pw_cast_for_opmath = functools.partial(
    type_casts,
    type_promotion=utils.ELEMENTWISE_TYPE_PROMOTION_KIND.DEFAULT,
    compute_dtype_only=True,
)
pw_cast_for_opmath = functools.partial(
>>>>>>> 45be74cc
    type_casts, type_promotion=utils.ELEMENTWISE_TYPE_PROMOTION_KIND.DEFAULT
)
reduction_complex_to_real = partial(
    type_casts, type_promotion=utils.ELEMENTWISE_TYPE_PROMOTION_KIND.COMPLEX_TO_FLOAT
)
pw_cast_for_int_to_real = partial(
    type_casts, type_promotion=utils.ELEMENTWISE_TYPE_PROMOTION_KIND.INT_TO_FLOAT
)

# This expands x until x.dim() == dim. Might be useful as an operator
def _unsqueeze_to_dim(x: Tensor, dim: int):
    for _ in range(dim - x.dim()):
        x = x.unsqueeze(-1)
    return x


@register_decomposition(aten.tanh_backward)
@pw_cast_for_opmath
def tanh_backward(out_grad: Tensor, y: Tensor):
    return out_grad * (1 - y * y).conj_physical()


@register_decomposition(aten.sigmoid_backward)
@pw_cast_for_opmath
def sigmoid_backward(out_grad: Tensor, y: Tensor):
    return out_grad * (y * (1 - y)).conj_physical()


@register_decomposition(aten.softplus_backward)
@pw_cast_for_opmath
def softplus_backward(out_grad: Tensor, x: Tensor, beta: float, threshold: float):
    z = (x * beta).exp()
    return torch.where((x * beta) > threshold, out_grad, out_grad * z / (z + 1.0))


@register_decomposition(aten.elu)
@pw_cast_for_opmath
def elu(
    self: Tensor, alpha: float = 1, scale: float = 1, input_scale: float = 1
) -> Tensor:
    negcoef = alpha * scale
    poscoef = scale
    negiptcoef = input_scale
    return torch.where(
        self > 0, self * poscoef, (torch.exp(self * negiptcoef) - 1) * negcoef
    )


@register_decomposition(aten.elu_backward)
@pw_cast_for_opmath
def elu_backward(
    grad_output: Tensor,
    alpha: float,
    scale: float,
    input_scale: float,
    is_result: bool,
    self_or_result: Tensor,
):
    negcoef = alpha * scale
    poscoef = scale
    negiptcoef = input_scale
    if is_result:
        return torch.where(
            self_or_result <= 0,
            grad_output * negiptcoef * (self_or_result + negcoef),
            self_or_result * poscoef,
        )
    else:
        return torch.where(
            self_or_result <= 0,
            grad_output * negiptcoef * negcoef * torch.exp(self_or_result * negiptcoef),
            grad_output * poscoef,
        )


@register_decomposition(aten.hardsigmoid)
@pw_cast_for_opmath
def hardsigmoid(self: Tensor) -> Tensor:
    return torch.clamp(torch.clamp(self + 3, min=0), max=6) / 6


@register_decomposition(aten.hardsigmoid_backward)
@pw_cast_for_opmath
def hardsigmoid_backward(grad_output: Tensor, self: Tensor):
    return torch.where(
        (self > -3.0) & (self < 3.0),
        grad_output * (1.0 / 6.0),
        0.0,
    )


@register_decomposition(aten.hardtanh_backward)
@pw_cast_for_opmath
def hardtanh_backward(
    grad_output: Tensor, self: Tensor, min_val: float, max_val: float
):
    return torch.where((self <= min_val) | (self >= max_val), 0.0, grad_output)


@register_decomposition(aten.hardshrink_backward)
@pw_cast_for_opmath
def hardshrink_backward(grad_out: Tensor, self: Tensor, lambd: float):
    return torch.where((self >= -lambd) & (self <= lambd), 0.0, grad_out)


@register_decomposition(aten.hardswish)
@pw_cast_for_opmath
def hardswish(self: Tensor) -> Tensor:
    return self * torch.clamp(torch.clamp(self + 3, min=0), max=6) / 6


@register_decomposition(aten.hardswish_backward)
@pw_cast_for_opmath
def hardswish_backward(grad_output: Tensor, self: Tensor) -> Tensor:
    return torch.where(
        self < -3,
        0.0,
        torch.where(self <= 3, grad_output * ((self / 3) + 0.5), grad_output),
    )


@register_decomposition(aten.threshold_backward)
@pw_cast_for_opmath
def threshold_backward(grad_output: Tensor, self: Tensor, threshold: float):
    return torch.where(self <= threshold, 0.0, grad_output)


@register_decomposition(aten.leaky_relu_backward)
@pw_cast_for_opmath
def leaky_relu_backward(
    grad_output: Tensor, self: Tensor, negative_slope: float, self_is_result: bool
):
    return torch.where(self > 0, grad_output, grad_output * negative_slope)


@register_decomposition(aten.gelu_backward)
@pw_cast_for_opmath
def gelu_backward(grad: Tensor, self: Tensor, approximate: str = "none"):
    M_SQRT2 = 1.41421356237309504880
    M_SQRT1_2 = 0.70710678118654752440
    M_2_SQRTPI = 1.12837916709551257390
    if approximate == "tanh":
        kBeta = M_SQRT2 * M_2_SQRTPI * 0.5
        kKappa = 0.044715
        x_sq = self * self
        x_cube = x_sq * self
        inner = kBeta * (self + kKappa * x_cube)
        tanh_inner = torch.tanh(inner)

        left = 0.5 * self
        right = 1 + tanh_inner

        left_derivative = 0.5 * right

        tanh_derivative = 1 - tanh_inner * tanh_inner
        inner_derivative = kBeta * (1 + 3 * kKappa * x_sq)
        right_derivative = left * tanh_derivative * inner_derivative

        return grad * (left_derivative + right_derivative)
    else:
        kAlpha = M_SQRT1_2
        kBeta = M_2_SQRTPI * M_SQRT1_2 * 0.5
        cdf = 0.5 * (1 + torch.erf(self * kAlpha))
        pdf = kBeta * torch.exp(self * self * -0.5)
        return grad * (cdf + self * pdf)


@register_decomposition(aten.mish_backward)
@pw_cast_for_opmath
def mish_backward(grad_output: Tensor, input: Tensor):
    input_tanh_softplus = torch.tanh(F.softplus(input))
    input_sigmoid = torch.sigmoid(input)
    out = input * input_sigmoid * (1 - input_tanh_softplus * input_tanh_softplus)
    return grad_output * (input_tanh_softplus + out)


@register_decomposition(aten.silu)
@pw_cast_for_opmath
def silu(self: Tensor) -> Tensor:
    return self * torch.sigmoid(self)


@register_decomposition(aten.silu_backward)
@pw_cast_for_opmath
def silu_backward(grad_output: Tensor, self: Tensor) -> Tensor:
    sigmoid = 1 / (1 + torch.exp(-self))
    return grad_output * sigmoid * (1 + self * (1 - sigmoid))


@register_decomposition(aten.softshrink_backward)
def softshrink_backward(grad_output: Tensor, self: Tensor, lambd: float) -> Tensor:
    return torch.where((self >= -lambd) & (self <= lambd), 0.0, grad_output)


@register_decomposition(aten.prelu_backward)
@pw_cast_for_opmath
def prelu_backward(
    grad_output: Tensor, self: Tensor, weight: Tensor
) -> Tuple[Tensor, Tensor]:
    # Logic is more complicated than I would like.  Basically, weight can either
    # be a scalar or a vector of size [C], and in the forward pass it's
    # broadcast against [N, C, ...]. So now, we need to do the corresponding
    # reduction, which is harder than we'd like...
    cur_weight = weight
    for _ in range(2, grad_output.dim()):
        cur_weight = cur_weight.unsqueeze(-1)
    input_grad = torch.where(self > 0, grad_output, cur_weight * grad_output)
    weight_grad_collector = torch.where(self > 0, 0.0, self * grad_output)
    out = weight_grad_collector.sum_to_size(cur_weight.shape)
    while out.dim() > weight.dim():
        out = out.squeeze(-1)
    return (input_grad, out)


@register_decomposition(aten.rrelu_with_noise_backward)
@pw_cast_for_opmath
def rrelu_with_noise_backward(
    grad_output: Tensor,
    self: Tensor,
    noise: Tensor,
    lower: float,
    upper: float,
    training: bool,
    self_is_result: bool,
) -> Tensor:
    if training and upper - lower > 1e-6:
        return grad_output.mul(noise)
    else:
        negative_slope = (lower + upper) / 2
        return aten.leaky_relu_backward(
            grad_output, self, negative_slope, self_is_result
        )


@register_decomposition(aten.log_sigmoid_backward)
@pw_cast_for_opmath
def log_sigmoid_backward(grad_output: Tensor, self: Tensor, buffer: Tensor) -> Tensor:
    in_negative = self < 0
    max_deriv = torch.where(in_negative, 1, 0)
    sign = torch.where(in_negative, 1, -1)
    z = torch.exp(-torch.abs(self))
    return grad_output * (max_deriv - sign * (z / (1 + z)))
    # CPU has a special formula that uses buffer, but disabled for convenience sake
    # return (max_deriv - sign * (buffer / (1 + buffer))) * grad_output


def apply_loss_reduction(loss: Tensor, reduction: int):
    if reduction == Reduction.MEAN.value:
        return torch.mean(loss)
    elif reduction == Reduction.SUM.value:
        return torch.sum(loss)
    else:
        return loss


def to_real_dtype(dtype: torch.dtype):
    if dtype == torch.complex32:
        return torch.float16
    elif dtype == torch.complex64:
        return torch.float32
    elif dtype == torch.complex128:
        return torch.float64


# TODO: None of these loss castings are quite correct, see
# https://github.com/pytorch/pytorch/issues/76870. Also, the ATen kernels
# perform the pointwise portion in opmath, but don't maintain it between the
# pointwise portion and the reduction


@register_decomposition(aten.mse_loss)
@pw_cast_for_opmath
def mse_loss(
    self: Tensor, target: Tensor, reduction: int = Reduction.MEAN.value
) -> Tensor:
    loss = (self - target) ** 2
    return apply_loss_reduction(loss, reduction)


@register_decomposition(aten.mse_loss_backward)
@pw_cast_for_opmath
def mse_loss_backward(
    grad_output: Tensor, input: Tensor, target: Tensor, reduction: int
):
    norm = 2.0 / input.numel() if reduction == Reduction.MEAN.value else 2.0
    return norm * (input - target) * grad_output


@register_decomposition(aten.huber_loss)
@pw_cast_for_opmath
def huber_loss(
    self: Tensor,
    target: Tensor,
    reduction: int = Reduction.MEAN.value,
    delta: float = 1.0,
) -> Tensor:
    assert delta > 0, "huber_loss does not support non-positive values for delta."
    z = (self - target).abs()
    loss = torch.where(z < delta, 0.5 * z * z, delta * (z - 0.5 * delta))
    return apply_loss_reduction(loss, reduction)


@register_decomposition(aten.huber_loss_backward)
@pw_cast_for_opmath
def huber_loss_backward(
    grad_output: Tensor, self: Tensor, target: Tensor, reduction: int, delta: float
):
    norm = 1.0 / self.numel() if reduction == Reduction.MEAN.value else 1.0
    x = self - target
    return torch.where(
        x < -delta,
        -norm * grad_output * delta,
        torch.where(x > delta, norm * grad_output * delta, norm * x * grad_output),
    )


def _nll_loss_backward(
    grad_output: Tensor,
    self: Tensor,
    target: Tensor,
    weight: Optional[Tensor],
    reduction: int,
    ignore_index: int,
    total_weight: Tensor,
) -> Tensor:
    channel_dim = 0 if self.dim() < 2 else 1
    if reduction == Reduction.MEAN.value:
        grad_output = grad_output / total_weight

    target = target.unsqueeze(channel_dim)
    grad_input = torch.zeros_like(self)
    grad_input = torch.scatter(grad_input, channel_dim, target, -1.0)

    if grad_input.dim() > grad_output.dim() > 0:
        grad_output = grad_output.unsqueeze(channel_dim)

    if weight is not None:
        new_shape = [1 for _ in range(self.dim())]
        new_shape[channel_dim] = weight.shape[0]
        weight = weight.reshape(new_shape)
        grad_output = grad_output * weight

    has_ignore_index = ignore_index >= 0
    if has_ignore_index:
        grad_output = torch.where(target != ignore_index, grad_output, 0)

    return grad_input * grad_output


@register_decomposition(aten.glu_backward)
@pw_cast_for_opmath
def glu_backward(grad_output: Tensor, self: Tensor, dim: int) -> Tensor:
    assert self.dim() > 0, "glu does not support 0-dimensional tensors"
    wrap_dim = utils.canonicalize_dim(self.dim(), dim)
    nIn = self.size(wrap_dim)
    assert (
        nIn % 2 == 0
    ), f"Halving dimension must be even, but dimension {wrap_dim} is size {nIn}"
    inputSize = nIn // 2
    firstHalf = self.narrow(wrap_dim, 0, inputSize)
    secondHalf = self.narrow(wrap_dim, inputSize, inputSize)
    gradInputFirstHalf = torch.sigmoid(secondHalf)
    gradInputSecondHalf = (
        (1.0 - gradInputFirstHalf) * gradInputFirstHalf * firstHalf * grad_output
    )
    gradInputFirstHalf = gradInputFirstHalf * grad_output
    return torch.cat([gradInputFirstHalf, gradInputSecondHalf], dim=wrap_dim)


@register_decomposition(aten.nll_loss_backward)
def nll_loss_backward(
    grad_output: Tensor,
    self: Tensor,
    target: Tensor,
    weight: Optional[Tensor],
    reduction: int,
    ignore_index: int,
    total_weight: Tensor,
) -> Tensor:
    assert 0 <= self.dim() <= 2, "input tensor should be 1D or 2D"
    assert (
        target.dim() <= 1
    ), "0D or 1D target tensor expected, multi-target not supported"

    no_batch_dim = self.dim() == 1 and target.dim() == 0
    assert no_batch_dim or (
        self.shape[0] == target.shape[0]
    ), f"size mismatch (got input: {self.shape}, target: {target.shape})"
    assert total_weight.numel() == 1, (
        "expected total_weight to be a single element tensor, got: ",
        f"{total_weight.shape} ({total_weight.numel()} elements)",
    )

    assert (
        weight is None or weight.numel() == self.shape[-1]
    ), "weight tensor should be defined either for all or no classes"

    if reduction == Reduction.NONE.value and self.dim() == 2:
        assert grad_output.dim() == 1 and grad_output.shape[0] == self.shape[0], (
            f"Expected a tensor of dimension 1 and tensor.size[0] == {self.shape[0]} but "
            f"got: dimension {grad_output.dim()} and tensor.size[0] == {grad_output.shape[0]}"
        )
    else:
        assert (
            grad_output.dim() <= 1 and grad_output.numel() == 1
        ), f"Expected a single element grad_output tensor, but got: {grad_output.shape}"

    return _nll_loss_backward(
        grad_output, self, target, weight, reduction, ignore_index, total_weight
    )


@register_decomposition(aten.nll_loss2d_backward)
def nll_loss2d_backward(
    grad_output: Tensor,
    self: Tensor,
    target: Tensor,
    weight: Optional[Tensor],
    reduction: int,
    ignore_index: int,
    total_weight: Tensor,
) -> Tensor:
    assert (
        self.dim() == 4
    ), f"only batches of spatial inputs supported (4D tensors), but got input of dimension: {self.dim()}"

    assert (
        target.dim() == 3
    ), f"only batches of spatial targets supported (3D tensors) but got targets of dimension: {target.dim()}"

    assert (
        self.shape[0] == target.shape[0]
        and self.shape[2] == target.shape[1]
        and self.shape[3] == target.shape[2]
    ), f"size mismatch (got input: {self.shape}, target: {target.shape}"

    assert total_weight.numel() == 1, (
        "expected total_weight to be a single element tensor, "
        f"got: {total_weight.shape} ( {total_weight.numel()}, elements)"
    )

    return _nll_loss_backward(
        grad_output, self, target, weight, reduction, ignore_index, total_weight
    )


@register_decomposition(aten.binary_cross_entropy)
@pw_cast_for_opmath
def binary_cross_entropy(
    self: Tensor,
    target: Tensor,
    weight: Optional[Tensor] = None,
    reduction: int = Reduction.MEAN.value,
) -> Tensor:
    # We cannot currently model this without introducing data-dependent control flow
    # TORCH_CHECK(
    #     (input_val >= 0) && (input_val <= 1),
    #     "all elements of input should be between 0 and 1"
    # )
    loss = (target - 1) * torch.maximum(
        torch.log(1 - self), self.new_full((), -100)
    ) - target * torch.maximum(torch.log(self), self.new_full((), -100))
    if weight is not None:
        loss = loss * weight
    return apply_loss_reduction(loss, reduction)


@register_decomposition(aten.binary_cross_entropy_backward)
@pw_cast_for_opmath
def binary_cross_entropy_backward(
    grad_output: Tensor,
    self: Tensor,
    target: Tensor,
    weight: Optional[Tensor] = None,
    reduction: int = Reduction.MEAN.value,
) -> Tensor:
    EPSILON = 1e-12
    result = grad_output * (self - target) / torch.clamp(self * (1 - self), min=EPSILON)
    if weight is not None:
        result = result * weight
    if reduction == Reduction.MEAN.value:
        result = result / self.numel()
    return result


@register_decomposition(aten.soft_margin_loss)
@out_wrapper()
@pw_cast_for_opmath
def soft_margin_loss(
    input: Tensor,
    target: Tensor,
    reduction: int = Reduction.MEAN.value,
) -> Tensor:
    loss = torch.log1p(torch.exp(-input * target))
    return apply_loss_reduction(loss, reduction)


@register_decomposition(aten.soft_margin_loss_backward)
@pw_cast_for_opmath
def soft_margin_loss_backward(
    grad_output: Tensor,
    self: Tensor,
    target: Tensor,
    reduction: int = Reduction.MEAN.value,
) -> Tensor:
    grad_input = target * grad_output * (torch.sigmoid(target * self) - 1)
    if reduction == Reduction.MEAN.value:
        grad_input = grad_input / self.numel()
    return grad_input


@register_decomposition(aten._euclidean_dist)
def _euclidean_dist(x1: Tensor, x2: Tensor) -> Tensor:
    x1_norm = x1.pow(2).sum(-1, True)
    x1_pad = torch.ones_like(x1_norm, memory_format=torch.contiguous_format)
    x2_norm = x2.pow(2).sum(-1, True)
    x2_pad = torch.ones_like(x2_norm, memory_format=torch.contiguous_format)
    x1_ = torch.cat([x1.mul(-2), x1_norm, x1_pad], -1)
    x2_ = torch.cat([x2, x2_pad, x2_norm], -1)
    result = x1_.matmul(x2_.mT)
    return result.clamp_min(0).sqrt()


@register_decomposition(aten.slice_backward)
def slice_backward(
    grad_output: Tensor,
    input_sizes: List[int],
    dim: int,
    start: int,
    end: int,
    step: int,
):
    grad_input = grad_output.new_zeros(input_sizes)
    return torch.slice_scatter(grad_input, grad_output, dim, start, end, step)


@register_decomposition(aten.slice.Tensor)
def slice_forward(
    # Tensor(a) self, int dim=0, SymInt? start=None, SymInt? end=None, SymInt step=1
    self: Tensor,
    dim: int = 0,
    start: Optional[int] = None,
    end: Optional[int] = None,
    step: int = 1,
):

    ndim = self.dim()
    if ndim == 0:
        raise RuntimeError("slice() cannot be applied to a 0-dim tensor.")
    dim = utils.canonicalize_dim(self.dim(), dim)
    sizes = list(self.size())
    strides = list(self.stride())

    if step <= 0:
        raise RuntimeError("slice step must be positive")

    start_val = start if start is not None else 0
    end_val = end if end is not None else sys.maxsize  # 2^63 – 1

    if start_val < 0:
        start_val += sizes[dim]

    if end_val < 0:
        end_val += sizes[dim]

    if start_val < 0:
        start_val = 0
    elif start_val >= sizes[dim]:
        start_val = sizes[dim]

    if end_val < start_val:
        end_val = start_val
    elif end_val >= sizes[dim]:
        end_val = sizes[dim]

    storage_offset = self.storage_offset() + start_val * strides[dim]
    len = end_val - start_val
    sizes[dim] = (len + step - 1) // step
    strides[dim] *= step

    if self.is_quantized:
        raise NotImplementedError(
            "Slice decomposition for quantized tensors aren't implemented"
        )
    else:
        return self.as_strided(sizes, strides, storage_offset)


@register_decomposition(aten.select_backward)
def select_backward(grad_output: Tensor, input_sizes: List[int], dim: int, index: int):
    grad_input = grad_output.new_zeros(input_sizes)
    return torch.select_scatter(grad_input, grad_output, dim, index)


@register_decomposition(aten.diagonal_backward)
def diagonal_backward(
    grad_output: Tensor, input_sizes: List[int], offset: int, dim1: int, dim2: int
):
    grad_input = grad_output.new_zeros(input_sizes)
    return torch.diagonal_scatter(grad_input, grad_output, offset, dim1, dim2)


def _cast_grad_to_input_dtype(
    grad_output: Tensor, grad_input: Tensor, input_dtype: torch.dtype
):
    if grad_output.dtype != input_dtype:
        grad_input = grad_input.to(input_dtype)
    return grad_input


@register_decomposition(aten._softmax_backward_data)
@compute_only_pw_cast_for_opmath
def _softmax_backward_data(
    grad_output: Tensor, output: Tensor, dim: int, input_dtype: torch.dtype
):
    new_grad_output = grad_output * output
    grad_input = new_grad_output - output * torch.sum(
        new_grad_output, dim=dim, keepdim=True
    )
    return _cast_grad_to_input_dtype(grad_output, grad_input, input_dtype)


@register_decomposition(aten._log_softmax_backward_data)
@compute_only_pw_cast_for_opmath
def _log_softmax_backward_data(
    grad_output: Tensor, output: Tensor, dim: int, input_dtype: torch.dtype
):
    grad_input = grad_output - torch.exp(output) * torch.sum(
        grad_output, dim=dim, keepdim=True
    )
    return _cast_grad_to_input_dtype(grad_output, grad_input, input_dtype)


def _im2col_col2im_indices_along_dim(
    input_d, kernel_d, dilation_d, padding_d, stride_d, device
):
    """Utility function to implement im2col and col2im"""
    blocks_d = input_d + padding_d * 2 - dilation_d * (kernel_d - 1)

    arange_kw = partial(torch.arange, dtype=torch.int64, device=device)

    # Stride kernel over input and find starting indices along dim d
    blocks_d_indices = arange_kw(0, blocks_d, stride_d).unsqueeze(0)

    # Apply dilation on kernel and find its indices along dim d
    kernel_grid = arange_kw(0, kernel_d * dilation_d, dilation_d).unsqueeze(-1)

    # Broadcast and add kernel staring positions (indices) with
    # kernel_grid along dim d, to get block indices along dim d
    return blocks_d_indices + kernel_grid


@register_decomposition(aten.im2col)
@out_wrapper()
def im2col(
    input: Tensor,
    kernel_size: List[int],
    dilation: List[int],
    padding: List[int],
    stride: List[int],
) -> Tensor:
    utils.check(len(kernel_size) == 2, lambda: "im2col(): only 2D kernel supported")
    utils.check(len(dilation) == 2, lambda: "im2col(): only 2D dilation supported")
    utils.check(len(padding) == 2, lambda: "im2col(): only 2D padding supported")
    utils.check(len(stride) == 2, lambda: "im2col(): only 2D stride supported")

    def check_positive(param, param_name, strict=True):
        cond = all(p > 0 for p in param) if strict else all(p >= 0 for p in param)
        utils.check(
            cond, lambda: "{param_name} should be greater {'than' zero, but got {param}"
        )

    check_positive(kernel_size, "kernel_size")
    check_positive(dilation, "dilation")
    check_positive(dilation, "padding", strict=False)
    check_positive(stride, "stride")

    shape = input.shape
    ndim = len(shape)
    utils.check(
        ndim in (3, 4) and all(d != 0 for d in shape[-3:]),
        lambda: "Expected 3D or 4D (batch mode) tensor for input with possible 0 batch size "
        f"and non-zero dimensions, but got: {tuple(shape)}",
    )
    output_size = tuple(
        1 + (out + 2 * pad - dil * (ker - 1) - 1) // st
        for out, pad, dil, ker, st in zip(
            shape[-2:], padding, dilation, kernel_size, stride
        )
    )
    utils.check(
        all(c > 0 for c in output_size),
        lambda: f"Given an input with spacial size {tuple(shape[-2:])}, "
        f"kernel_size={kernel_size}, dilation={dilation}, "
        f"padding={padding}, stride={stride}, "
        "the calculated shape of the array of sliding blocks "
        f"is {output_size}, but its components must be at least one.",
    )
    batched_input = ndim == 4
    if not batched_input:
        input = input.unsqueeze(0)

    batch_dim, channel_dim, input_h, input_w = input.shape

    stride_h, stride_w = stride
    padding_h, padding_w = padding
    dilation_h, dilation_w = dilation
    kernel_h, kernel_w = kernel_size

    blocks_row_indices = _im2col_col2im_indices_along_dim(
        input_h, kernel_h, dilation_h, padding_h, stride_h, input.device
    )
    blocks_col_indices = _im2col_col2im_indices_along_dim(
        input_w, kernel_w, dilation_w, padding_w, stride_w, input.device
    )

    padded_input = F.pad(input, (padding_h, padding_h, padding_w, padding_w))

    blocks_row_indices = blocks_row_indices.unsqueeze(-1).unsqueeze(-1)
    output = padded_input[:, :, blocks_row_indices, blocks_col_indices]
    output = output.permute(0, 1, 2, 4, 3, 5)
    num_blocks_row = blocks_row_indices.size(1)
    num_blocks_col = blocks_col_indices.size(1)
    output = output.reshape(
        batch_dim, channel_dim * kernel_h * kernel_w, num_blocks_row * num_blocks_col
    )

    if not batched_input:
        output = output.squeeze(0)
    return output


@register_decomposition(torch.ops.aten.col2im)
@out_wrapper()
def col2im(
    input: Tensor,
    output_size: List[int],
    kernel_size: List[int],
    dilation: List[int],
    padding: List[int],
    stride: List[int],
) -> Tensor:
    utils.check(len(output_size) == 2, lambda: "only 2D output_size supported")
    utils.check(len(kernel_size) == 2, lambda: "only 2D kernel supported")
    utils.check(len(dilation) == 2, lambda: "only 2D dilation supported")
    utils.check(len(padding) == 2, lambda: "only 2D padding supported")
    utils.check(len(stride) == 2, lambda: "only 2D stride supported")

    def check_positive(param, param_name, strict=True):
        cond = all(p > 0 for p in param) if strict else all(p >= 0 for p in param)
        utils.check(
            cond, lambda: "{param_name} should be greater than zero, but got {param}"
        )

    check_positive(kernel_size, "kernel_size")
    check_positive(dilation, "dilation")
    check_positive(dilation, "padding", strict=False)
    check_positive(stride, "stride")
    check_positive(dilation, "output_size")

    shape = input.shape
    ndim = len(shape)
    utils.check(
        ndim in (2, 3) and all(d != 0 for d in shape[-2:]),
        lambda: "Expected 2D or 3D (batch mode) tensor for input with possible 0 batch size "
        f"and non-zero dimensions, but got: {tuple(shape)}",
    )
    prod_kernel_size = kernel_size[0] * kernel_size[1]
    utils.check(
        shape[-2] % prod_kernel_size == 0,
        lambda: "Expected size of input's first non-batch dimension to be divisible by the "
        f"product of kernel_size, but got input.shape[-2] = {shape[-2]} and "
        f"kernel_size={kernel_size}",
    )
    col = [
        1 + (out + 2 * pad - dil * (ker - 1) - 1) // st
        for out, pad, dil, ker, st in zip(
            output_size, padding, dilation, kernel_size, stride
        )
    ]
    L = col[0] * col[1]
    utils.check(
        shape[-1] == L,
        lambda: f"Given output_size={output_size}, kernel_size={kernel_size}, "
        f"dilation={dilation}, padding={padding}, stride={stride}, "
        f"expected input.size(-1) to be {L} but got {shape[-1]}.",
    )
    utils.check(
        L > 0,
        lambda: f"Given output_size={output_size}, kernel_size={kernel_size}, "
        f"dilation={dilation}, padding={padding}, stride={stride}, "
        f"expected input.size(-1) to be {L} but got {shape[-1]}.",
    )
    batched_input = ndim == 3
    if not batched_input:
        input = input.unsqueeze(0)

    shape = input.shape

    out_h, out_w = output_size
    stride_h, stride_w = stride
    padding_h, padding_w = padding
    dilation_h, dilation_w = dilation
    kernel_h, kernel_w = kernel_size

    # col2im is defined as the backwards of im2col, so we differentiate its decomposition by hand
    input = input.reshape([shape[0], shape[1] // prod_kernel_size] + kernel_size + col)
    input = input.permute(0, 1, 2, 4, 3, 5)

    indices_row = _im2col_col2im_indices_along_dim(
        out_h, kernel_h, dilation_h, padding_h, stride_h, input.device
    )
    indices_row = _unsqueeze_to_dim(indices_row, 4)
    indices_col = _im2col_col2im_indices_along_dim(
        out_w, kernel_w, dilation_w, padding_w, stride_w, input.device
    )

    output = input.new_zeros([shape[0], shape[1] // prod(kernel_size)] + output_size)
    idx = (None, None, indices_row, indices_col)
    # Equiv. to `output[idx] += input` but faster as the += expression decomposes into
    # aux = output[idx]; aux += input; output[idx] = aux
    output = torch.ops.aten.index_put(output, idx, input, accumulate=True)
    output = F.pad(output, (-padding_h, -padding_h, -padding_w, -padding_w))

    if not batched_input:
        output = output.squeeze(0)
    return output


# TODO: the type annotations on arguments are not quite right


@register_decomposition(aten.im2col_backward)
def im2col_backward(
    grad_output: Tensor,
    input_size: List[int],
    kernel_size: List[int],
    dilation: List[int],
    padding: List[int],
    stride: List[int],
) -> Tensor:
    return aten.col2im(grad_output, input_size, kernel_size, dilation, padding, stride)


@register_decomposition(aten.col2im_backward)
def col2im_backward(
    grad_output: Tensor,
    kernel_size: List[int],
    dilation: List[int],
    padding: List[int],
    stride: List[int],
) -> Tensor:
    return aten.im2col(grad_output, kernel_size, dilation, padding, stride)


@register_decomposition(aten.native_dropout_backward)
@pw_cast_for_opmath
def native_dropout_backward(grad_output: Tensor, mask: Tensor, scale: float):
    return grad_output * (mask.type_as(grad_output) * scale)


@register_decomposition(aten.logit_backward.default)
@pw_cast_for_opmath
def logit_backward(
    grad_output: Tensor, self: Tensor, eps: Optional[float] = None
) -> Tensor:
    if eps is not None:
        lo = eps
        hi = 1.0 - lo
        return torch.where(
            torch.logical_and(self >= lo, self <= hi),
            grad_output / (self * (1.0 - self)),
            0.0,
        )
    else:
        return torch.where(
            torch.logical_and(self >= 0.0, self <= 1.0),
            grad_output / (self * (1.0 - self)),
            self.new_full((), float("nan")),
        )


@register_decomposition(aten.native_dropout)
def native_dropout(input: Tensor, p: float, train: Optional[bool]):
    if train:
        bool_mask = torch.rand_like(input) > p
        res = bool_mask * input * float(1.0 / (1.0 - p))
        return (res, bool_mask)
    else:
        return (input, torch.ones_like(input, dtype=torch.bool))


@register_decomposition(aten._softmax)
def _softmax(x: Tensor, dim: int, half_to_float: bool):
    if half_to_float:
        assert x.dtype == torch.half
    computation_dtype, result_dtype = utils.elementwise_dtypes(
        x, type_promotion_kind=utils.ELEMENTWISE_TYPE_PROMOTION_KIND.DEFAULT
    )
    x = x.to(computation_dtype)
    x_max = torch.amax(x, dim, keepdim=True)
    unnormalized = torch.exp(x - x_max)
    result = unnormalized / torch.sum(unnormalized, dim, keepdim=True)
    if not half_to_float:
        result = result.to(result_dtype)
    return result


@register_decomposition(aten._log_softmax)
def _log_softmax(x: Tensor, dim: int, half_to_float: bool):
    if half_to_float:
        assert x.dtype == torch.half
    computation_dtype, result_dtype = utils.elementwise_dtypes(
        x, type_promotion_kind=utils.ELEMENTWISE_TYPE_PROMOTION_KIND.DEFAULT
    )
    x = x.to(computation_dtype)
    x_max = torch.amax(x, dim, keepdim=True)
    shifted = x - x_max
    shifted_logsumexp = torch.log(torch.sum(torch.exp(shifted), dim, keepdim=True))
    result = shifted - shifted_logsumexp
    if not half_to_float:
        result = result.to(result_dtype)
    return result


# Remove special case when https://github.com/pytorch/pytorch/pull/72949 is landed.
@register_decomposition(aten.addcmul)
@pw_cast_for_opmath
def addcmul(self: Tensor, tensor1: Tensor, tensor2: Tensor, value: float = 1):
    if self.is_floating_point() or self.is_complex():
        return self + value * tensor1 * tensor2
    else:
        return self + int(value) * tensor1 * tensor2


@register_decomposition(aten.rsub.Tensor)
def rsub_Tensor(self: Tensor, other: Tensor, alpha: float = 1) -> Tensor:
    return torch.sub(other, self, alpha=alpha)


@register_decomposition(aten.rsub.Scalar)
def rsub_Scalar(self: Tensor, other: float, alpha: float = 1) -> Tensor:
    return torch.sub(other, self, alpha=alpha)


@register_decomposition(aten.embedding)
def embedding(
    weight: Tensor,
    indices: Tensor,
    padding_idx: int = -1,
    scale_grad_by_freq: bool = False,
    sparse: bool = False,
) -> Tensor:
    assert weight.dim() == 2, "'weight' must be 2-D"
    # TODO: Assert not ported over yet
    #   auto indices_arg = TensorArg(indices, "indices", 1);
    #   checkScalarTypes("embedding", indices_arg, {kLong, kInt});

    if indices.dim() == 1:
        return weight.index_select(0, indices)

    size = list(indices.shape)
    for d in weight.shape[1:]:
        size.append(d)

    return weight.index_select(0, indices.reshape(-1)).view(size)


# TODO: Correct the type promotion semantics
@register_decomposition(aten.embedding_dense_backward)
def embedding_dense_backward(
    grad_output: Tensor,
    indices: Tensor,
    num_weights: int,
    padding_idx: int,
    scale_grad_by_freq: bool,
):
    numel = indices.numel()
    grad = grad_output.reshape(numel, grad_output.size(-1))
    grad_weight = grad_output.new_zeros((num_weights, grad_output.shape[-1]))
    indices_rank1 = indices.reshape(numel)
    if scale_grad_by_freq:
        counts = indices.new_zeros((num_weights,))
        ones = indices.new_ones((numel,))
        counts = counts.index_put([indices_rank1], ones, accumulate=True)
        grad_weights_scale = counts[indices_rank1]
        grad = grad / grad_weights_scale.unsqueeze(1)
    skip_padding = (indices_rank1 != padding_idx).unsqueeze(1)
    skip_padding = skip_padding.expand_as(grad)
    zero_grad = torch.full_like(grad, 0)
    return grad_weight.index_put(
        [indices_rank1], torch.where(skip_padding, grad, zero_grad), accumulate=True
    )


def prod(x: List[int]):
    r = 1
    for i in x:
        r *= i
    return r


@register_decomposition(aten.split_with_sizes, disable_meta=True)
def split_with_sizes(
    self: Tensor, split_sizes: List[int], dim: int = 0
) -> List[Tensor]:
    num_splits = len(split_sizes)
    splits = []
    start_idx = 0
    for i in range(num_splits):
        length = split_sizes[i]
        splits.append(self.narrow(dim, start_idx, length))
        start_idx += length
    return splits


@register_decomposition(aten.split.Tensor, disable_meta=True)
def split(self: Tensor, split_size: int, dim: int = 0) -> List[Tensor]:
    input_sizes = self.shape
    dim_size = input_sizes[dim]
    if split_size == 0:
        assert dim_size == 0
        return [self]
    chunks = (dim_size + split_size - 1) // split_size
    split_sizes = [split_size for i in range(chunks)]
    split_sizes[chunks - 1] = split_size - (split_size * chunks - dim_size)
    return torch.split(self, split_sizes, dim)


# TODO: this doesn't appear to have enough precision in bfloat16
@register_decomposition(aten.addmm)
@pw_cast_for_opmath
def addmm(self: Tensor, mat1: Tensor, mat2: Tensor, beta: int = 1, alpha: int = 1):
    if not self.is_floating_point() and not self.is_complex():
        beta = int(beta)
        alpha = int(alpha)
    out = alpha * torch.mm(mat1, mat2)
    if beta == 0:
        return out
    return beta * self + out


# This computes the mean and variance along the specifized normalization dims,
# then normalizes along those dims. Finally, it returns the mean and variance of
# the normalized dims. Note that it intentionally leaves outputs upcasted.
# Example:
# input: [2, 3, 4, 5], norm_dims: [1, 3]
# mean: [2, 1, 4, 1]
def normalize(input, norm_dims, eps):
    computation_dtype = utils.get_computation_dtype(input.dtype)
    input_acc = input.to(dtype=computation_dtype)
    biased_var = torch.var(input_acc, dim=norm_dims, unbiased=False, keepdim=True)
    mean = torch.mean(input_acc, dim=norm_dims, keepdim=True)
    rstd = torch.rsqrt(biased_var + eps)

    out = (input - mean) * rstd
    return out, mean, rstd


@register_decomposition(aten.native_group_norm.default, disable_meta=True)
def native_group_norm(
    input: Tensor,
    weight: Optional[Tensor],
    bias: Optional[Tensor],
    N: int,
    C: int,
    HxW: int,
    group: int,
    eps: float,
) -> Tuple[Tensor, Tensor, Tensor]:
    orig_shape = input.shape
    input = input.view(N, group, C // group, HxW)
    reduction_dims = [2, 3]
    out, mean, rstd = normalize(input, reduction_dims, eps)
    mean = _squeeze_multiple(mean, reduction_dims)
    rstd = _squeeze_multiple(rstd, reduction_dims)
    out = out.view(orig_shape)
    if weight is not None:
        weight = _unsqueeze_to_dim(weight, out.dim() - 1)
        out = out * weight
    if bias is not None:
        bias = _unsqueeze_to_dim(bias, out.dim() - 1)
        out = out + bias

    out = out.to(dtype=input.dtype)
    mean = mean.to(dtype=input.dtype)
    rstd = rstd.to(dtype=input.dtype)
    return (out, mean, rstd)


@register_decomposition(aten.native_group_norm_backward)
@pw_cast_for_opmath
def native_group_norm_backward(
    grad_output: Tensor,
    input: Tensor,
    mean: Tensor,
    rstd: Tensor,
    gamma: Optional[Tensor],
    N: int,
    C: int,
    HxW: int,
    group: int,
    output_mask: List[bool],
) -> Tuple[Optional[Tensor], Optional[Tensor], Optional[Tensor]]:
    utils.check_same_device(
        grad_output, input, mean, rstd, allow_cpu_scalar_tensors=False
    )
    utils.check_same_shape(input, grad_output, allow_cpu_scalar_tensors=False)
    utils.check_same_shape(mean, rstd, allow_cpu_scalar_tensors=False)
    utils.check(
        input.numel() == N * C * HxW,
        lambda: f"Expect input to have { N * C * HxW} elements",
    )
    utils.check(
        mean.shape == (N, group),
        lambda: f"Expect mean to have shape ({N}, {group}, but got {mean.shape}",
    )
    utils.check(
        gamma is None or gamma.numel() == C,
        lambda: f"Expect gamma to have {C} elements but got {gamma.numel() if gamma is not None else -1}",
    )

    cpg, _rem = divmod(C, group)
    utils.check(
        _rem == 0,
        lambda: f"Expect number of channels {C} to be evenly-divisible by number of groups {group}",
    )

    # Compute Internal gradients
    ds = torch.mul(grad_output, input).view(N, C, HxW).sum(dim=[2])
    db = grad_output.view(N, C, HxW).sum(dim=[2])

    d_input: Optional[Tensor] = None
    d_gamma: Optional[Tensor] = None
    d_bias: Optional[Tensor] = None
    if output_mask[0]:
        s = 1.0 / (HxW * cpg)
        if gamma is not None:
            ds_val = torch.mul(ds, gamma.unsqueeze(0)).reshape(N, group, cpg).sum(2)
            db_val = torch.mul(db, gamma.unsqueeze(0)).reshape(N, group, cpg).sum(2)
            c1 = torch.mul(
                rstd.unsqueeze(-1),
                gamma.reshape(1, group, cpg),
            )
        else:
            ds_val = ds.reshape(N, group, cpg).sum(2)
            db_val = db.reshape(N, group, cpg).sum(2)
            c1 = torch.mul(
                rstd.unsqueeze(-1),
                torch.ones((1, group, cpg), device=rstd.device),
            )
        c2 = (db_val * mean - ds_val) * rstd * rstd * rstd * s
        c3 = -c2 * mean - db_val * rstd * s

        c1 = c1.unsqueeze(-1)
        c2 = _unsqueeze_to_dim(c2, 4)
        c3 = _unsqueeze_to_dim(c3, 4)
        d_input = (
            torch.mul(grad_output.reshape(N, group, cpg, HxW), c1)
            + torch.mul(input.reshape(N, group, cpg, HxW), c2)
            + c3
        )
        d_input = d_input.reshape(input.shape).to(input.dtype)
    if output_mask[1]:
        d_gamma = (
            (
                (ds.view(N, group, cpg) - db.view(N, group, cpg) * mean.unsqueeze(-1))
                * rstd.unsqueeze(-1)
            )
            .sum(dim=[0])
            .reshape(C)
        )
    if output_mask[2]:
        d_bias = db.sum(dim=[0])

    return (d_input, d_gamma, d_bias)


def _maybe_cast(x: Optional[Tensor], dtype) -> Optional[Tensor]:
    if x is not None:
        return x.to(dtype)
    return x


# TODO: Take a closer look at the type promotion semantics
@register_decomposition(aten.native_layer_norm_backward)
def native_layer_norm_backward(
    grad_out: Tensor,
    input: Tensor,
    normalized_shape: List[int],
    mean: Tensor,
    rstd: Tensor,
    weight: Optional[Tensor],
    bias: Optional[Tensor],
    output_mask: List[bool],
) -> Tuple[Optional[Tensor], Optional[Tensor], Optional[Tensor]]:
    input_shape = input.shape
    input_ndim = input.dim()
    computation_dtype = utils.get_computation_dtype(input.dtype)
    grad_out_cast, input_cast, weight_cast, bias_cast = [
        x.to(computation_dtype).contiguous() if x is not None else x
        for x in (grad_out, input, weight, bias)
    ]
    assert grad_out_cast is not None

    axis = input_ndim - len(normalized_shape)
    inner_dims = input_shape[axis:]
    outer_dims = input_shape[:axis]
    inner_dim_indices: List[int] = []
    outer_dim_indices: List[int] = []
    for i in range(input_ndim):
        if i >= axis:
            inner_dim_indices.append(i)
        else:
            outer_dim_indices.append(i)

    N = prod(inner_dims)  # type: ignore[arg-type]
    M = prod(outer_dims)  # type: ignore[arg-type]
    if M <= 0 or N <= 0:
        return (
            input.new_zeros(input_shape) if output_mask[0] else None,
            input.new_zeros(input_shape[axis:])
            if output_mask[1] and weight_cast
            else None,
            input.new_zeros(input_shape[axis:])
            if output_mask[2] and bias_cast
            else None,
        )

    x_hat = (input_cast - mean) * rstd
    if weight_cast is not None:
        grad_x_hat = grad_out_cast * weight_cast
    else:
        grad_x_hat = grad_out_cast
    a = grad_x_hat * N
    b = torch.sum(grad_x_hat, inner_dim_indices, True)
    c1 = torch.mul(grad_x_hat, x_hat)
    c2 = torch.sum(c1, inner_dim_indices, True)
    c3 = torch.mul(x_hat, c2)

    inner = a - b - c3
    d_input: Optional[Tensor] = None
    d_weight: Optional[Tensor] = None
    d_bias: Optional[Tensor] = None
    if output_mask[0]:
        d_input = (rstd / N) * inner

    if output_mask[1] and weight_cast is not None:
        if len(outer_dim_indices) > 0:
            d_weight = torch.sum(grad_out_cast * x_hat, outer_dim_indices, False)
        else:
            d_weight = grad_out_cast * x_hat

    if output_mask[2] and bias_cast is not None:
        if len(outer_dim_indices) > 0:
            d_bias = torch.sum(grad_out_cast, outer_dim_indices, False)
        else:
            d_bias = grad_out_cast.clone()

    return (
        _maybe_cast(d_input, input.dtype),
        _maybe_cast(d_weight, input.dtype),
        _maybe_cast(d_bias, input.dtype),
    )


@register_decomposition(aten.native_batch_norm)
def native_batch_norm(
    input: Tensor,
    weight: Optional[Tensor],
    bias: Optional[Tensor],
    running_mean: Optional[Tensor],
    running_var: Optional[Tensor],
    training: bool,
    momentum: float,
    eps: float,
) -> Tuple[Tensor, Tensor, Tensor]:
    reduction_dims = [0] + list(range(2, input.dim()))
    computation_dtype = utils.get_computation_dtype(input.dtype)
    if training:
        output, mean, rstd = normalize(input, reduction_dims, eps)

        save_mean = _squeeze_multiple(mean, reduction_dims)
        save_rstd = _squeeze_multiple(rstd, reduction_dims)
        if running_mean is not None:
            running_mean.copy_(momentum * save_mean + (1 - momentum) * running_mean)
        if running_var is not None:
            n = input.numel() / input.shape[1]
            # This doesn't strictly match eager's numerics, which accumulates var sum and then directly applies the correction
            # But... that would require re-implementing var here, for negligible numerics gain on a tensor whose
            # numerics probably don't matter.
            unbiased_var = torch.var(input, reduction_dims, unbiased=False) * (
                n / (n - 1)
            )
            running_var.copy_(momentum * unbiased_var + (1 - momentum) * running_var)
    else:
        assert running_mean is not None and running_var is not None
        running_mean = running_mean.to(dtype=computation_dtype)
        running_var = running_var.to(dtype=computation_dtype)
        mean = running_mean
        invstd = 1 / (torch.sqrt(running_var + eps))
        # Very annoying inconsistency where CPU and CUDA give different shapes
        if input.device.type != "cpu":
            save_mean = running_mean
            save_rstd = invstd
        else:
            save_mean = input.new_zeros((0,))
            save_rstd = input.new_zeros((0,))
        mean = _unsqueeze_to_dim(mean, input.dim() - 1)
        invstd = _unsqueeze_to_dim(invstd, input.dim() - 1)
        output = (input - mean) * invstd

    if weight is None:
        weight = input.new_ones(())

    if bias is None:
        bias = input.new_zeros(())

    weight = _unsqueeze_to_dim(weight, input.dim() - 1)
    bias = _unsqueeze_to_dim(bias, input.dim() - 1)
    output = output * weight + bias
    if input.device.type == "cpu":
        save_mean = save_mean.to(dtype=input.dtype)
        save_rstd = save_rstd.to(dtype=input.dtype)
    return output.to(dtype=input.dtype), save_mean, save_rstd


@register_decomposition(aten._fused_dropout)
@pw_cast_for_opmath
def _fused_dropout_decomposition(input, p, generator=None):
    mask = (torch.rand_like(input) < p).to(dtype=torch.uint8)
    res = mask.type_as(input) * input * (1.0 / p)
    return (res, mask)


@register_decomposition(aten._to_copy)
def _to_copy(
    x: Tensor,
    *,
    dtype: Optional[torch.dtype] = None,
    layout=None,
    device: Optional[torch.device] = None,
    pin_memory: bool = False,
    non_blocking: bool = False,
    memory_format: Optional[torch.memory_format] = None,
):
    assert not layout or layout == torch.strided, "TODO"
    assert not pin_memory, "TODO"
    assert device is not None or dtype is not None or memory_format is not None
    dtype_converted = False
    if device is not None and device != x.get_device():
        # avoid conversions on cpu
        if dtype is not None and device.type == "cpu":
            x = torch._prims.convert_element_type(x, dtype)
            dtype_converted = True
        x = torch._prims.device_put(x, device)
    if dtype is not None and not dtype_converted:
        x = torch._prims.convert_element_type(x, dtype)
    if memory_format is not None:  # no ref/prim for memory format
        out = torch.empty_like(x, memory_format=memory_format)
        out.copy_(x)
        return out  # type: ignore[call-overload]
    return x


@register_decomposition(aten.xlogy.Tensor)
@pw_cast_for_int_to_real
def xlogy(self: Tensor, other: Tensor) -> Tensor:
    return aten.where(
        aten.isnan(self),
        self,
        aten.where(
            self == aten.new_zeros(self, ()),
            aten.new_zeros(self, ()),
            self * aten.log(other),
        ),
    )


@register_decomposition(aten.var.correction)
@reduction_complex_to_real
def var_correction(
    x: Tensor,
    dims: Optional[List[int]],
    correction: Optional[int] = None,
    keepdim: bool = False,
):
    if dims is None:
        dims = []

    if x.is_complex():
        # For complex, calculate variance of real and imaginary components
        # separately then add to get overall variance.
        real_in = x.real
        var_real = torch.var(real_in, dims, correction=correction, keepdim=keepdim)
        imag_in = x.imag
        var_imag = torch.var(imag_in, dims, correction=correction, keepdim=keepdim)
        return var_real + var_imag

    if correction is None:
        correction = 0

    if len(dims) == 0:
        n = prod(x.shape)  # type: ignore[arg-type]
    else:
        n = 1
        for dim in dims:
            n *= x.shape[dim]

    mean = torch.mean(x, dims, True)
    sub = x - mean
    sq = sub * sub
    sum = torch.sum(sq, dims, keepdim)

    if correction:
        n = n - correction

    return sum / n


@register_decomposition(aten.std.correction)
@reduction_complex_to_real
def std_decomposition(
    x: Tensor, dims: List[int], correction: int = 0, keepdim: bool = False
):
    return torch.sqrt(torch.var(x, dims, correction=correction, keepdim=keepdim))


# Questionable decompositions
# This is only valid if we're running the graph without autograd, such as if the backward pass has been traced.
# Note that this decomposition causes issues with in-place ops
@register_decomposition([aten.detach, aten.lift, aten.lift_fresh], disable_meta=True)
def nop_decomposition(x):
    return aten.alias(x)


@register_decomposition(aten.cudnn_batch_norm)
def cudnn_batch_norm(
    input: Tensor,
    weight: Tensor,
    bias: Optional[Tensor],
    running_mean: Optional[Tensor],
    running_var: Optional[Tensor],
    training: bool,
    exponential_average_factor: float,
    epsilon: float,
):
    a, b, c = aten.native_batch_norm(
        input,
        weight,
        bias,
        running_mean,
        running_var,
        training,
        exponential_average_factor,
        epsilon,
    )
    # Cudnn return running mean and variance when training is True
    if training:
        return (a, b, c, input.new_zeros((0,), dtype=torch.uint8))
    return (
        a,
        weight.new_zeros((0,)),
        weight.new_zeros((0,)),
        input.new_zeros((0,), dtype=torch.uint8),
    )


def _broadcast_batch_norm_backward(x, broadcast_mask):
    for axis, mask in enumerate(broadcast_mask):
        if mask == 1 and not (axis < x.ndim and x.shape[axis] == broadcast_mask[axis]):
            x = x.unsqueeze(axis)
    return x


@register_decomposition(aten.native_batch_norm_backward)
def native_batch_norm_backward(
    grad_out: Tensor,
    input: Tensor,
    weight: Optional[Tensor],
    running_mean: Optional[Tensor],
    running_var: Optional[Tensor],
    save_mean: Optional[Tensor],
    save_invstd: Optional[Tensor],
    train: bool,
    eps: float,
    output_mask: List[bool],
) -> Tuple[Tensor, Optional[Tensor], Optional[Tensor]]:
    input_dtype = input.dtype
    computation_dtype = utils.get_computation_dtype(input.dtype)
    (
        grad_out_cast,
        input_cast,
        weight_cast,
        running_mean_cast,
        running_var_cast,
        save_mean_cast,
        save_invstd_cast,
    ) = [
        x.to(computation_dtype) if x is not None else x
        for x in (
            grad_out,
            input,
            weight,
            running_mean,
            running_var,
            save_mean,
            save_invstd,
        )
    ]
    input_shape = input.shape
    input_rank = input.dim()
    assert input_rank >= 2, "rank of the input must be at least 2"

    axis = 1
    num_features = prod(list(input_shape)) / input_shape[axis]
    mean = save_mean_cast
    invstd = save_invstd_cast
    if train:
        assert save_mean_cast is not None and save_invstd_cast is not None
    else:
        assert running_mean_cast is not None and running_var_cast is not None
        mean = running_mean_cast
        invstd = torch.rsqrt(running_var_cast + eps)

    broadcast_mask: List[int] = [1] * input_rank
    broadcast_mask[axis] = input_shape[axis]

    reduction_axes: List[int] = []
    for i in range(input_rank):
        if i != axis:
            reduction_axes.append(i)

    mean = _broadcast_batch_norm_backward(mean, broadcast_mask)  # type: ignore[arg-type]
    norm = 1.0 / num_features
    grad_output_sum = torch.sum(grad_out_cast, reduction_axes)  # type: ignore[arg-type]
    dot_p = torch.sum(grad_out_cast * (input_cast - mean), reduction_axes)  # type: ignore[operator]

    grad_mean = _broadcast_batch_norm_backward(grad_output_sum * norm, broadcast_mask)
    proj_scale = _broadcast_batch_norm_backward(torch.mul(dot_p * norm, invstd * invstd), broadcast_mask)  # type: ignore[operator]

    if weight_cast is None:
        grad_scale = _broadcast_batch_norm_backward(invstd, broadcast_mask) * 1.0  # type: ignore[arg-type]
    else:
        grad_scale = _broadcast_batch_norm_backward(
            invstd * weight_cast, broadcast_mask
        )

    if train:
        proj = (input_cast - mean) * proj_scale  # type: ignore[operator]
        grad_input = ((grad_out_cast - proj) - grad_mean) * grad_scale
    else:
        grad_input = grad_out_cast * grad_scale

    if output_mask[1]:
        grad_weight = dot_p * invstd
    else:
        grad_weight = None  # "None" doesn't work with vjp, should use zeros for vjp

    if output_mask[2]:
        grad_bias = grad_output_sum
    else:
        grad_bias = None  # "None" doesn't work with vjp, should use zeros for vjp

    return (
        grad_input.to(input_dtype),
        _maybe_cast(grad_weight, input_dtype),
        _maybe_cast(grad_bias, input_dtype),
    )


@register_decomposition(aten.cudnn_batch_norm_backward)
def cudnn_batch_norm_backward(
    input: Tensor,
    grad_output: Tensor,
    weight: Tensor,
    running_mean: Optional[Tensor],
    running_var: Optional[Tensor],
    save_mean: Optional[Tensor],
    save_var: Optional[Tensor],
    epsilon: float,
    reserveSpace: Tensor,
):
    return aten.native_batch_norm_backward(
        grad_output,
        input,
        weight,
        running_mean,
        running_var,
        save_mean,
        save_var,
        True,
        epsilon,
        [True, True, True],
    )


@register_decomposition(aten._adaptive_avg_pool2d, disable_meta=True)
@pw_cast_for_opmath
def adaptive_avg_pool2d(input: Tensor, output_size: Tuple[int, int]):
    # Preconditions
    device = input.device
    shape = input.shape
    ndim = len(shape)
    utils.check(
        ndim in (3, 4),
        lambda: f"adaptive_avg_pool2d(): Expected 3D or 4D tensor, but got {ndim}",
    )
    for d in input.shape[-2:]:
        utils.check(
            d != 0,
            lambda: "adaptive_avg_pool2d(): Expected input to have non-zero size for "
            f"non-batch dimensions, but input has shape {tuple(shape)}.",
        )

    # Optimisation (we should also do this in the kernel implementation)
    if shape[-2] % output_size[-2] == 0 and shape[-1] % output_size[-1] == 0:
        stride = tuple(i // o for i, o in zip(shape[-2:], output_size))
        kernel = tuple(
            i - (o - 1) * s for i, o, s in zip(shape[-2:], output_size, stride)
        )
        return torch.nn.functional.avg_pool2d(input, kernel, stride)

    def start_index(a, b, c):
        return torch.div(a * c, b, rounding_mode="trunc")

    def end_index(a, b, c):
        return torch.div((a + 1) * c + b - 1, b, rounding_mode="trunc")

    def compute_idx(in_size, out_size):
        orange = torch.arange(out_size, device=device, dtype=torch.int64)
        i0 = start_index(orange, out_size, in_size)
        # Let length = end_index - start_index, i.e. the length of the pooling kernels
        # length.max() can be computed analytically as follows:
        maxlength = in_size // out_size + 1
        in_size_mod = in_size % out_size
        # adaptive = True iff there are kernels with different lengths
        adaptive = not (in_size_mod == 0 or out_size % in_size_mod == 0)
        if adaptive:
            maxlength += 1
        elif in_size_mod == 0:
            maxlength -= 1

        range_max = torch.arange(maxlength, device=device, dtype=torch.int64)
        idx = i0.unsqueeze(-1) + range_max
        if adaptive:
            # Need to clamp to avoid accesing out-of-bounds memory
            # TODO make minimum accept scalars
            maxval = torch.scalar_tensor(
                in_size - 1, dtype=idx.dtype, device=idx.device
            )
            idx = torch.minimum(idx, maxval)

            # Compute the lenghts
            i1 = end_index(orange, out_size, in_size)
            length = i1 - i0
        else:
            length = maxlength
        return idx, length, range_max, adaptive

    # length is not None if it's constant, otherwise we'll need to compute it
    idxh, length_h, range_max_h, adaptive_h = compute_idx(shape[-2], output_size[-2])
    idxw, length_w, range_max_w, adaptive_w = compute_idx(shape[-1], output_size[-1])

    vals = input[..., _unsqueeze_to_dim(idxh, 4), idxw]
    # Shortcut for the simpler case
    if not adaptive_h and not adaptive_w:
        return torch.mean(vals, dim=(-3, -1))

    def maybe_mask(vals, length, range_max, adaptive, dim):
        if isinstance(length, int):
            return vals, length
        else:
            # zero-out the things we didn't really want to select
            assert dim < 0
            # hack
            mask = range_max >= length.unsqueeze(-1)
            if dim == -2:
                mask = _unsqueeze_to_dim(mask, 4)
            vals = torch.masked_fill(vals, mask, 0.0)
            # Compute the length of each window
            length = _unsqueeze_to_dim(length, -dim)
            return vals, length

    vals, length_h = maybe_mask(
        vals, length_h, range_max_h, adaptive=adaptive_h, dim=-2
    )
    vals, length_w = maybe_mask(
        vals, length_w, range_max_w, adaptive=adaptive_w, dim=-1
    )

    # We unroll the sum as we assume that the kernels are going to be small
    ret = None
    for i, j in product(range(vals.shape[-3]), range(vals.shape[-1])):
        if ret is None:
            ret = vals[..., i, :, j]
        else:
            ret = ret + vals[..., i, :, j]
    return ret / (length_h * length_w)


@register_decomposition(aten.index_add_)
def index_add_(
    x: TensorLike,
    dim: int,
    index: TensorLike,
    tensor: TensorLike,
    *,
    alpha: NumberType = 1,
):
    dim = utils.canonicalize_dims(x.ndim, dim)
    utils.check(
        index.ndim <= 1,
        lambda: f"Index should have dimension 1 or 0 (got {index.ndim})",
    )
    if alpha != 1:
        python_type = utils.dtype_to_type(x.dtype)
        utils.check(
            utils.is_weakly_lesser_type(type(alpha), python_type),
            lambda: f"alpha argument of type {type(alpha)} cannot be safely cast to type {python_type}!",
        )
        tensor = tensor * alpha
    idx = (slice(None),) * dim + (index,)
    torch.ops.aten.index_put_(x, idx, tensor, accumulate=True)
    return x


def _squeeze_multiple(self: Tensor, dims: List[int]) -> Tensor:
    ndim = self.dim()
    wrapped_dims = utils.canonicalize_dims(ndim, dims)
    assert isinstance(wrapped_dims, tuple)
    for idx in range(ndim - 1, -1, -1):
        if idx in wrapped_dims:
            self = self.squeeze(idx)
    return self


@register_decomposition(aten.logsumexp.default)
@pw_cast_for_int_to_real
def logsumexp(self: Tensor, dim: List[int], keepdim: bool = False) -> Tensor:
    if self.numel() == 0:
        return torch.sum(torch.exp(self), dim, keepdim).log()
    maxes = torch.amax(self, dim, keepdim=True)
    maxes_squeezed = maxes if keepdim else _squeeze_multiple(maxes, dim)
    maxes_squeezed = torch.masked_fill(
        maxes_squeezed, maxes_squeezed.abs() == float("inf"), 0
    )
    result = torch.sum(torch.exp(self - maxes), dim, keepdim)
    return result.log().add(maxes_squeezed)


# nb: Should use acc_t, not op_math
@register_decomposition(aten.log_sigmoid_forward)
@out_wrapper("output", "buffer")
@pw_cast_for_opmath
def log_sigmoid_forward(self: Tensor) -> Tuple[Tensor, Tensor]:
    min = torch.minimum(self.new_zeros(()), self)
    z = torch.exp(-torch.abs(self))
    if self.is_cuda:
        buffer = self.new_zeros((0,))
    else:
        buffer = z
    return min - torch.log1p(z), buffer


@register_decomposition(aten.norm)
@out_wrapper()
@reduction_complex_to_real
def norm(
    self: Tensor,
    p: Optional[float] = None,
    dim: List[int] = None,
    keepdim: bool = False,
    dtype: Optional[torch.dtype] = None,
):
    if p is None:
        p = 2.0
    return torch.linalg.vector_norm(self, p, dim, keepdim, dtype=dtype)


@register_decomposition(torch.ops.aten.upsample_bilinear2d.vec)
@pw_cast_for_opmath
def upsample_bilinear2d_vec(
    input: Tensor,
    output_size: Optional[List[int]],
    align_corners: bool,
    scale_factors: Optional[List[float]],
) -> Tensor:
    # get dimensions of original image
    n_batch, n_channels, in_h, in_w = input.shape

    if output_size is not None:
        out_h = float(output_size[0])
        out_w = float(output_size[1])
    elif scale_factors is not None:
        out_h = in_h * scale_factors[0]
        out_w = in_w * scale_factors[1]

    # Calculate horizontal and vertical scaling factor
    if out_h > 1:
        if align_corners:
            h_scale_factor = (in_h - 1) / (int(out_h) - 1)
        else:
            h_scale_factor = in_h / out_h
    else:
        h_scale_factor = 0.0

    if out_w > 1:
        if align_corners:
            w_scale_factor = (in_w - 1) / (int(out_w) - 1)
        else:
            w_scale_factor = in_w / out_w
    else:
        w_scale_factor = 0.0

    i = torch.arange(int(out_h), dtype=input.dtype, device=input.device)
    j = torch.arange(int(out_w), dtype=input.dtype, device=input.device)

    if align_corners:
        x = h_scale_factor * i
        y = w_scale_factor * j
    else:
        x = (h_scale_factor * (i + 0.5) - 0.5).clamp(min=0.0)
        y = (w_scale_factor * (j + 0.5) - 0.5).clamp(min=0.0)

    x_floor = torch.floor(x).to(torch.int64)
    x_ceil = torch.ceil(x).clamp(max=in_h - 1).to(torch.int64)
    y_floor = torch.floor(y).to(torch.int64)
    y_ceil = torch.ceil(y).clamp(max=in_w - 1).to(torch.int64)

    x_view = x.unsqueeze(1)
    x_floor_view = x_floor.unsqueeze(1)
    x_ceil_view = x_ceil.unsqueeze(1)

    v1 = input[:, :, x_floor_view, y_floor]
    v2 = input[:, :, x_ceil_view, y_floor]
    v3 = input[:, :, x_floor_view, y_ceil]
    v4 = input[:, :, x_ceil_view, y_ceil]

    xscale2 = x_view - x_floor_view
    xscale1 = 1.0 - xscale2

    yscale2 = y - y_floor
    yscale1 = 1.0 - yscale2

    q1 = torch.mul(v1, xscale1) + torch.mul(v2, xscale2)
    q2 = torch.mul(v3, xscale1) + torch.mul(v4, xscale2)
    result = torch.mul(q1, yscale1) + torch.mul(q2, yscale2)
    return result


# We should be applying decompositions after all transformations
@register_decomposition(aten.is_same_size.default)
def is_same_size(a: Tensor, b: Tensor) -> bool:
    return a.shape == b.shape


@register_decomposition(aten._reshape_alias)
def _reshape_alias(x, shape, strides):
    return aten.view(x, shape)


@register_decomposition(aten.nll_loss_forward)
def nll_loss_forward(
    self: Tensor,
    target: Tensor,
    weight: Optional[Tensor],
    reduction: int,
    ignore_index: int,
) -> Tuple[Tensor, Tensor]:
    assert self.dim() > 0 and self.dim() <= 2, "input tensor should be 1D or 2D"
    assert (
        target.dim() <= 1
    ), "0D or 1D target tensor expected, multi-target not supported"

    no_batch_dim = self.dim() == 1 and target.dim() == 0
    assert no_batch_dim or (
        self.shape[0] == target.shape[0]
    ), f"size mismatch (got input: {self.shape}, target: {target.shape})"

    n_classes = self.shape[-1]

    assert weight is None or (
        weight.dim() == 1 and weight.numel() == n_classes
    ), f"weight tensor should be defined either for all {n_classes} classes or no classes but got weight tensor of shape: {weight.shape}"  # noqa: B950

    # self can be [N, C] or [C]
    # target can be [N] or []

    n_dims = self.dim()
    channel_dim = 1
    if n_dims < 2:
        channel_dim = 0

    if weight is not None:
        w = weight.unsqueeze(0) if n_dims > 1 else weight
        self = self * w

    target_ = target.unsqueeze(channel_dim)
    # target can be [N, 1] or [1]

    result = -torch.gather(self, channel_dim, target_).squeeze(channel_dim)

    if ignore_index >= 0:
        result = torch.where(target != ignore_index, result, 0)

    if reduction == Reduction.NONE.value and n_dims > 1:
        total_weight = self.new_full((), 0.0)
        return result, total_weight

    if weight is not None:
        w = weight.unsqueeze(0).expand(self.shape) if n_dims > 1 else weight
        wsum = torch.gather(w, channel_dim, target_).squeeze(channel_dim)
        if ignore_index >= 0:
            wsum = torch.where(target != ignore_index, wsum, 0)
        total_weight = wsum.sum()
    elif ignore_index >= 0:
        total_weight = (target != ignore_index).sum().to(self)
    else:
        total_weight = self.new_full((), 1.0 * result.numel())

    if reduction == Reduction.SUM.value:
        result = result.sum()
    elif reduction == Reduction.MEAN.value:
        if weight is None:
            result = result.sum() / total_weight if ignore_index >= 0 else result.mean()
        else:
            result = result.sum() / total_weight

    return result, total_weight


# These are adapted from aten/src/ATen/native/UpSample.h, wich is based on
# https://en.wikipedia.org/wiki/Bicubic_interpolation#Bicubic_convolution_algorithm
def _upsample_cubic_convolution1(x: Tensor, A: float) -> Tensor:
    return ((A + 2) * x - (A + 3)) * x * x + 1


def _upsample_cubic_convolution2(x: Tensor, A: float) -> Tensor:
    return ((A * x - 5 * A) * x + 8 * A) * x - 4 * A


def _upsample_get_cubic_coefficients(t: Tensor) -> TensorSequenceType:
    A = -0.75
    return (
        _upsample_cubic_convolution2(t + 1.0, A),
        _upsample_cubic_convolution1(t, A),
        _upsample_cubic_convolution1(1.0 - t, A),
        _upsample_cubic_convolution2(2.0 - t, A),
    )


def _upsample_cubic_interp1d(coeffs: TensorSequenceType, ts: Tensor) -> Tensor:
    coeffs2 = _upsample_get_cubic_coefficients(ts)
    return _sum_tensors(c1 * c2 for (c1, c2) in zip(coeffs, coeffs2))


# Need this instead of just sum() to keep mypy happy
def _sum_tensors(ts: Iterable[Tensor]) -> Tensor:
    return functools.reduce(torch.add, ts)


@register_decomposition(aten.grid_sampler_2d)
@pw_cast_for_opmath
def grid_sampler_2d(
    a: Tensor,
    grid: Tensor,
    interpolation_mode: int = 0,
    padding_mode: int = 0,
    align_corners: bool = False,
) -> Tensor:
    utils.check(
        interpolation_mode in (0, 1, 2),
        lambda: f"Invalid interpolation mode {interpolation_mode}",
    )
    utils.check(
        padding_mode in (0, 1, 2), lambda: f"Invalid padding mode {padding_mode}"
    )

<<<<<<< HEAD
    # Need this instead of just sum() because sum() uses +=
    def sum_tensors(ts: Iterable[Tensor]) -> Tensor:
        return reduce(torch.add, ts)

=======
>>>>>>> 45be74cc
    def unnormalize(coords: Tensor, size: int) -> Tensor:
        # Rescale coordinates from [-1, 1] to:
        #   [0, size - 1] if align_corners is True
        #   [-.5, size -.5] if align_corners is False
        mul = (size * 0.5 - 0.5) if align_corners else (size * 0.5)
        ofs = size * 0.5 - 0.5
        return coords * mul + ofs

    # Reflects coordinates until they fall between low and high (inclusive).
    # The bounds are passed as twice their value so that half-integer values
    # can be represented as ints.
    def reflect_coordinates(coords: Tensor, twice_low: int, twice_high: int) -> Tensor:
        if twice_low == twice_high:
            return torch.zeros_like(coords)
        coords_min = twice_low / 2
        coords_span = (twice_high - twice_low) / 2
        coords2 = (coords - coords_min).abs()
        extra = torch.fmod(coords2, coords_span)
        flips = (coords2 / coords_span).floor().to(dtype=torch.int8)
        return torch.where(
            flips & 1 == 0, extra + coords_min, coords_span + coords_min - extra
        )

    def compute_coordinates(coords: Tensor, size: int) -> Tensor:
        if padding_mode == 0:  # Zero
            return coords
        elif padding_mode == 1:  # Borders
            return torch.clamp(coords, 0, size - 1)
        else:  # padding_mode == 2, Reflection
            if align_corners:
                coords_reflected = reflect_coordinates(coords, 0, 2 * (size - 1))
            else:
                coords_reflected = reflect_coordinates(coords, -1, 2 * size - 1)
            return torch.clamp(coords_reflected, 0, size - 1)

    def compute_source_index(coords: Tensor, size: int) -> Tensor:
        coords_un = unnormalize(coords, size)
        return compute_coordinates(coords_un, size)

    N, C, iH, iW = a.shape
    _, oH, oW, _ = grid.shape

    def in_bounds_cond(xs: Tensor, ys: Tensor) -> Tensor:
        return torch.logical_and(
            0 <= xs, torch.logical_and(xs < iW, torch.logical_and(0 <= ys, ys < iH))
        )

    N_idx = torch.arange(N, device=a.device).view(N, 1, 1, 1)
    C_idx = torch.arange(C, device=a.device).view(1, C, 1, 1)

    def clip(xs: Tensor, ys: Tensor, ws: Tensor) -> TensorSequenceType:
        cond = in_bounds_cond(xs, ys)
        # To clip to inside valid coordinates, we map the coordinates
        # to (x, y) = (0, 0) and also set the weight to 0
        # We also change the shape of the tensor to the appropriate one for
        # broadcasting with N_idx, C_idx for the purposes of advanced indexing
        return tuple(
            torch.where(cond, t, 0).view(N, 1, oH, oW)
            for t in (xs.to(dtype=torch.int64), ys.to(dtype=torch.int64), ws)
        )

    def get_summand(ix: Tensor, iy: Tensor, w) -> Tensor:
        # Perform clipping, index into input tensor and multiply by weight
        idx_x, idx_y, w_ = clip(ix, iy, w)
        return a[N_idx, C_idx, idx_y, idx_x] * w_

    x = grid[..., 0]
    y = grid[..., 1]

    if interpolation_mode == 0:  # Bilinear
        ix = compute_source_index(x, iW)
        iy = compute_source_index(y, iH)

        ix_nw, iy_nw = ix.floor(), iy.floor()
        ix_ne, iy_ne = ix_nw + 1, iy_nw
        ix_sw, iy_sw = ix_nw, iy_nw + 1
        ix_se, iy_se = ix_ne, iy_sw

        w_nw = (ix_se - ix) * (iy_se - iy)
        w_ne = (ix - ix_sw) * (iy_sw - iy)
        w_sw = (ix_ne - ix) * (iy - iy_ne)
        w_se = (ix - ix_nw) * (iy - iy_nw)

        return _sum_tensors(
            get_summand(ix, iy, w)
            for (ix, iy, w) in (
                (ix_nw, iy_nw, w_nw),
                (ix_ne, iy_ne, w_ne),
                (ix_sw, iy_sw, w_sw),
                (ix_se, iy_se, w_se),
            )
        )
    elif interpolation_mode == 1:  # Nearest
        ix = compute_source_index(x, iW)
        iy = compute_source_index(y, iH)

        ix_nearest = ix.round()
        iy_nearest = iy.round()

        return get_summand(ix_nearest, iy_nearest, 1)
    else:  # interpolation_mode == 2, Bicubic
        ix = unnormalize(x, iW)
        iy = unnormalize(y, iH)

        ix_nw = ix.floor()
        iy_nw = iy.floor()

        tx = ix - ix_nw
        ty = iy - iy_nw

        def get_value_bounded(ix: Tensor, iy: Tensor) -> Tensor:
            x = compute_coordinates(ix, iW)
            y = compute_coordinates(iy, iH)
            return get_summand(x, y, 1)

        def get_coeff(ofs: int) -> Tensor:
            iy_ofs = iy_nw + (ofs - 1)
            cs = (
                get_value_bounded(ix_nw - 1, iy_ofs),
                get_value_bounded(ix_nw, iy_ofs),
                get_value_bounded(ix_nw + 1, iy_ofs),
                get_value_bounded(ix_nw + 2, iy_ofs),
            )
            return _upsample_cubic_interp1d(cs, tx.unsqueeze(1))

        coeffs = tuple((get_coeff(ofs) for ofs in range(4)))
        return _upsample_cubic_interp1d(coeffs, ty.unsqueeze(1))


@register_decomposition(aten.mv)
@pw_cast_for_opmath
def mv(self, vec):
    utils.check(
        self.dim() == 2 and vec.dim() == 1,
        lambda: f"matrix @ vector expected, got {self.dim()}, {vec.dim()}",
    )
    utils.check(
        self.size(1) == vec.size(0),
        lambda: f"size mismatch, got {self.size(0)}x{self.size(1)},{vec.size(0)}",
    )
    return (self * vec).sum(dim=1)


@register_decomposition(aten.dot, disable_meta=True)
@pw_cast_for_opmath
def dot(self, other):
    if self.is_complex():
        if self.is_conj():
            if other.is_conj():
                return torch.dot(self.conj(), other.conj()).conj()
            else:
                return torch.vdot(self.conj(), other)
        elif other.is_conj():
            return torch.vdot(other.conj(), self)

    utils.check(
        self.dim() == 1 and other.dim() == 1,
        lambda: f"1D tensors expected, but got {self.dim()}D and {other.dim()}D tensors",
    )
    utils.check(
        self.dtype == other.dtype,
        lambda: f"dot : expected both vectors to have same dtype, but found {self.dtype} and {other.dtype}",
    )

    def numel_error():
        return (
            f"inconsistent tensor size, expected tensor [{self.numel()}] and src [{other.numel()}] to have the"
            f"same number of elements, but got {self.numel()} and {other.numel()} elements respectively"
        )

    utils.check(self.numel() == other.numel(), numel_error)

    return (self * other).sum()


@register_decomposition(aten.binary_cross_entropy_with_logits)
def binary_cross_entropy_with_logits(
    self, target, weight=None, pos_weight=None, reduction=Reduction.MEAN.value
):
    max_val = (-self).clamp_min(0)
    if pos_weight is not None:
        log_weight = (pos_weight - 1) * target + 1
        loss = (1 - target) * self + log_weight * (
            ((-max_val).exp() + (-self - max_val).exp()).log() + max_val
        )
    else:
        loss = (
            (1 - target) * self
            + max_val
            + ((-max_val).exp() + (-self - max_val).exp()).log()
        )

    if weight is not None:
        loss = loss * weight

    return apply_loss_reduction(loss, reduction)


def should_fold(tensor1: torch.Tensor, dim_tensor2: int) -> bool:
    dim_tensor1 = tensor1.ndim
    if dim_tensor1 >= 3 and (dim_tensor2 == 1 or dim_tensor2 == 2):
        t1_sizes_ptr = tensor1.shape
        t1_strides = tensor1.stride()
        if (
            dim_tensor1 == 3
            and dim_tensor2 == 2
            and t1_strides[-1] != 1
            and t1_strides[0] == t1_sizes_ptr[1] * t1_sizes_ptr[2]
        ):
            # First dim is slowest moving, and then the following two dims are
            # transposed. This can happen for example by permute(0, 2, 1).
            # First 2 dims could be folded to use mm but would require permutation
            # with actual data movement, which can be instead handled by BMM with each
            # GEMM transposed.
            # This can be generalized to a tensor with dim X + Y + Z where X, Y, and Z
            # dims are contiguous, Y dims and Z dims are transposed, and X, Y, Z > 0.
            # For example, this can happen by permute(0, 1, 5, 2, 3, 4), where X = 2,
            # Y = 3, and Z = 1.
            return False
        else:
            return True
    else:
        return False


@torch.ops.aten.matmul.default.py_impl(DispatchKey.CompositeImplicitAutograd)
def matmul(tensor1, tensor2):
    dim_tensor1 = tensor1.dim()
    dim_tensor2 = tensor2.dim()
    assert dim_tensor1 != 0 and dim_tensor2 != 0
    if dim_tensor1 == 1 and dim_tensor2 == 1:
        return torch.dot(tensor1, tensor2)
    elif dim_tensor1 == 2 and dim_tensor2 == 1:
        return torch.mv(tensor1, tensor2)
    elif dim_tensor1 == 1 and dim_tensor2 == 2:
        return torch.squeeze(torch.mm(torch.unsqueeze(tensor1, 0), tensor2), 0)
    elif dim_tensor1 == 2 and dim_tensor2 == 2:
        # if tensor1.shape[1] != tensor2.shape[0]:
        #     breakpoint()
        return torch.mm(tensor1, tensor2)
    elif should_fold(tensor1, dim_tensor2) or should_fold(tensor2, dim_tensor1):
        # NB: Much of this was written with Copilot! (although still had to fix a bunch of issues)

        # dim_tensor1 >=3 && (dim_tensor2 == 1 || dim_tensor2 == 2) ||
        # dim_tensor2 >=3 && (dim_tensor1 == 1 || dim_tensor1 == 2)
        # and some condition on the strides is fulfilled

        # optimization: use mm instead of bmm by folding the batch of the larger tensor
        # into its leading matrix dimension
        transpose = dim_tensor2 > dim_tensor1
        t1 = tensor2.mT if transpose else tensor1
        t2 = (
            tensor2 if not transpose else (tensor1.t() if dim_tensor1 == 2 else tensor1)
        )
        # Invariant: t1.dim() >= 3 && (t2.dim() == 1 || t2.dim() == 2)
        #            and t1 and t2 are matmul-compatible

        # Why not t1.view(-1, sizes_1[-1])?
        # If the last dim is 0, then view(-1, 0) won't work because the -1 becomes ambiguous.
        # This can happen in e.g. [3, 5, 0] @ [0, 0].
        sizes_1 = t1.shape
        output_shape = list(sizes_1[:-1])
        folded_dim1 = functools.reduce(operator.mul, output_shape)

        # Readjust output_shape if we are multiplying by a matrix
        t2_is_matrix = t2.dim() == 2
        if t2_is_matrix:
            output_shape.append(t2.shape[1])
        # HACK: We need reshape with symint support
        t1 = t1.contiguous()
        t1_folded = t1.view(folded_dim1, sizes_1[-1])
        if t2_is_matrix:
            # FIXME This path always does an unnecessary copy when transpose == True as the returned
            # result from BLAS is already C-transposed
            output = t1_folded.mm(t2).view(output_shape)
            return output.mT.contiguous() if transpose else output
        else:
            return t1_folded.mv(t2).view(output_shape)

    elif dim_tensor1 >= 1 and dim_tensor2 >= 1:
        # We are multiplying b1 x n x m1 by x2 x m2 x p (where b1 can be a list);
        # we track m1 vs m2 separately even though they must match for nicer error messages
        n = tensor1.size(-2) if dim_tensor1 > 1 else 1
        m1 = tensor1.size(-1)
        batch_tensor1 = tensor1.shape[:-2]
        m2 = tensor2.size(-2) if dim_tensor2 > 1 else tensor2.size(-1)
        p = tensor2.size(-1) if dim_tensor2 > 1 else 1
        batch_tensor2: List[int] = []
        # TODO: handling of slice
        for i in range(dim_tensor2 - 2):
            batch_tensor2.append(tensor2.size(i))

        # expand the batch portion (i.e. cut off matrix dimensions and expand rest)
        expand_batch_portion = list(
            torch.broadcast_shapes(batch_tensor1, batch_tensor2)
        )

        tensor1_expand_size = expand_batch_portion + [n, m1]
        tensor2_expand_size = expand_batch_portion + [m2, p]

        expand_batch_product = prod(expand_batch_portion)

        # HACK: We need reshape with symint support
        tensor1_expanded = (
            tensor1.expand(tensor1_expand_size)
            .contiguous()
            .view(expand_batch_product, n, m1)
        )
        tensor2_expanded = (
            tensor2.expand(tensor2_expand_size)
            .contiguous()
            .view(expand_batch_product, m2, p)
        )

        output_shape = expand_batch_portion
        if dim_tensor1 > 1:
            output_shape.append(n)

        if dim_tensor2 > 1:
            output_shape.append(p)

        return tensor1_expanded.bmm(tensor2_expanded).view(output_shape)
    else:
        utils.check(False, lambda: "both arguments to matmul need to be at least 1D")


@register_decomposition(aten.upsample_bicubic2d.default)
@out_wrapper()
@pw_cast_for_opmath
def upsample_bicubic2d_default(
    a: Tensor,
    output_size: Tuple[int, int],
    align_corners: bool,
    scale_h: Optional[float] = None,
    scale_w: Optional[float] = None,
) -> Tensor:
    N, C, iH, iW = a.shape
    oH, oW = output_size

    def compute_scale(in_size, out_size, align_corners, scale=None):
        if align_corners:
            return (in_size - 1) / (out_size - 1) if out_size > 1 else 0
        else:
            return 1 / scale if scale is not None and scale > 0 else in_size / out_size

    def compute_source_index(scale, dst_index, align_corners):
        if align_corners:
            return scale * dst_index
        else:
            return scale * (dst_index + 0.5) - 0.5

    height_scale = compute_scale(iH, oH, align_corners, scale_h)
    width_scale = compute_scale(iW, oW, align_corners, scale_w)

    N_idx = torch.arange(N, device=a.device).view(N, 1, 1, 1)
    C_idx = torch.arange(C, device=a.device).view(1, C, 1, 1)
    out_y = torch.arange(oH, device=a.device).view((1, 1, oH, 1))
    out_x = torch.arange(oW, device=a.device).view((1, 1, 1, oW))

    real_x = compute_source_index(width_scale, out_x, align_corners)
    in_x = real_x.floor()
    t_x = real_x - in_x
    ix = in_x.to(dtype=torch.int64)

    real_y = compute_source_index(height_scale, out_y, align_corners)
    in_y = real_y.floor()
    t_y = real_y - in_y
    iy = in_y.to(dtype=torch.int64)

    iys_ofs = (iy - 1, iy, iy + 1, iy + 2)
    ixs_ofs = (ix - 1, ix, ix + 1, ix + 2)

    def load_bounded(ys, xs):
        y_idx = torch.clamp(ys, 0, iH - 1)
        x_idx = torch.clamp(xs, 0, iW - 1)
        return a[N_idx, C_idx, y_idx, x_idx]

    def get_x_interp(y):
        coeffs_x = tuple((load_bounded(y, x_ofs) for x_ofs in ixs_ofs))
        return _upsample_cubic_interp1d(coeffs_x, t_x)

    coeffs_y = tuple((get_x_interp(y_ofs) for y_ofs in iys_ofs))
    return _upsample_cubic_interp1d(coeffs_y, t_y)


@register_decomposition(aten.upsample_bicubic2d.vec)
@out_wrapper()
@pw_cast_for_opmath
def upsample_bicubic2d_vec(
    a: Tensor,
    output_size: Optional[Tuple[int, int]],
    align_corners: bool,
    scale_factors: Optional[Tuple[float, float]] = None,
) -> Tensor:
    utils.check(
        bool(output_size) + bool(scale_factors) == 1,
        lambda: "Must specify exactly one of output_size and scale_factors.",
    )
    if output_size is None:
        assert scale_factors is not None
        output_size = cast(
            Tuple[int, int],
            tuple(int(w * scale) for w, scale in zip(a.shape[2:], scale_factors)),
        )
    scale_h, scale_w = scale_factors if scale_factors else (None, None)
    return upsample_bicubic2d_default(a, output_size, align_corners, scale_h, scale_w)<|MERGE_RESOLUTION|>--- conflicted
+++ resolved
@@ -69,16 +69,12 @@
     return inner
 
 
-<<<<<<< HEAD
-pw_cast_for_opmath = partial(
-=======
-compute_only_pw_cast_for_opmath = functools.partial(
+compute_only_pw_cast_for_opmath = partial(
     type_casts,
     type_promotion=utils.ELEMENTWISE_TYPE_PROMOTION_KIND.DEFAULT,
     compute_dtype_only=True,
 )
-pw_cast_for_opmath = functools.partial(
->>>>>>> 45be74cc
+pw_cast_for_opmath = partial(
     type_casts, type_promotion=utils.ELEMENTWISE_TYPE_PROMOTION_KIND.DEFAULT
 )
 reduction_complex_to_real = partial(
@@ -2038,7 +2034,7 @@
 
 # Need this instead of just sum() to keep mypy happy
 def _sum_tensors(ts: Iterable[Tensor]) -> Tensor:
-    return functools.reduce(torch.add, ts)
+    return reduce(torch.add, ts)
 
 
 @register_decomposition(aten.grid_sampler_2d)
@@ -2058,13 +2054,6 @@
         padding_mode in (0, 1, 2), lambda: f"Invalid padding mode {padding_mode}"
     )
 
-<<<<<<< HEAD
-    # Need this instead of just sum() because sum() uses +=
-    def sum_tensors(ts: Iterable[Tensor]) -> Tensor:
-        return reduce(torch.add, ts)
-
-=======
->>>>>>> 45be74cc
     def unnormalize(coords: Tensor, size: int) -> Tensor:
         # Rescale coordinates from [-1, 1] to:
         #   [0, size - 1] if align_corners is True
@@ -2327,7 +2316,7 @@
         # This can happen in e.g. [3, 5, 0] @ [0, 0].
         sizes_1 = t1.shape
         output_shape = list(sizes_1[:-1])
-        folded_dim1 = functools.reduce(operator.mul, output_shape)
+        folded_dim1 = reduce(operator.mul, output_shape)
 
         # Readjust output_shape if we are multiplying by a matrix
         t2_is_matrix = t2.dim() == 2
