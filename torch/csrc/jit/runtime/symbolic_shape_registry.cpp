--- conflicted
+++ resolved
@@ -108,12 +108,8 @@
       {"aten::sum.dim_IntList(Tensor self, int[1] dim, bool keepdim=False, *, ScalarType? dtype=None) -> Tensor", "mean_dim"},
       {"aten::max.dim(Tensor self, int dim, bool keepdim=False) -> (Tensor values, Tensor indices)", "max_dim"},
       {"aten::mean(Tensor self, *, ScalarType? dtype=None) -> Tensor", "zero_dim_tensor"},
-<<<<<<< HEAD
+      {"aten::sum(Tensor self, *, ScalarType? dtype=None) -> Tensor", "zero_dim_tensor"},
       {"aten::addmm(Tensor self, Tensor mat1, Tensor mat2, *, Scalar beta=1, Scalar alpha=1, ScalarType? dtype=None) -> Tensor", "addmm"},
-=======
-      {"aten::sum(Tensor self, *, ScalarType? dtype=None) -> Tensor", "zero_dim_tensor"},
-      {"aten::addmm(Tensor self, Tensor mat1, Tensor mat2, *, Scalar beta=1, Scalar alpha=1) -> Tensor", "addmm"},
->>>>>>> 774e0847
       {"aten::upsample_nearest2d.vec(Tensor input, int[]? output_size, float[]? scale_factors) -> (Tensor)", "upsample_nearest2d"},
       {"aten::quantize_per_tensor(Tensor self, float scale, int zero_point, ScalarType dtype) -> Tensor", "unary"},
       {"aten::quantize_per_tensor.tensor_qparams(Tensor self, Tensor scale, Tensor zero_point, ScalarType dtype) -> Tensor", "unary"},
