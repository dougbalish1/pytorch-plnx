--- conflicted
+++ resolved
@@ -9,6 +9,8 @@
 from torch.ao.quantization.fx._decomposed import quantized_decomposed_lib  # noqa: F401
 from torch.fx.subgraph_rewriter import replace_pattern
 from torch._higher_order_ops.out_dtype import out_dtype
+from typing import Optional, Callable, Tuple, Any
+from dataclasses import dataclass
 
 __all__ = [
     "reference_representation_rewrite",
@@ -236,7 +238,9 @@
 )
 
 def _quantize_per_channel_int8(x_fp32, scales, zero_points, ch_axis, quant_min, quant_max):
-    out_i8 = torch.ops.quantized_decomposed.quantize_per_channel(x_fp32, scales, zero_points, ch_axis, quant_min, quant_max, torch.int8)
+    out_i8 = torch.ops.quantized_decomposed.quantize_per_channel(
+        x_fp32, scales, zero_points, ch_axis, quant_min, quant_max, torch.int8
+    )
     return out_i8
 
 def _reference_quantize_per_channel_int8(x_fp32, scales, zero_points, ch_axis, quant_min, quant_max):
@@ -256,7 +260,9 @@
 
 def _dequantize_per_channel_int8(x_i8, scales, zero_points, ch_axis, quant_min, quant_max):
     # the following will be replaced as placeholders
-    out_fp32 = torch.ops.quantized_decomposed.dequantize_per_channel(x_i8, scales, zero_points, ch_axis, quant_min, quant_max, torch.int8)
+    out_fp32 = torch.ops.quantized_decomposed.dequantize_per_channel(
+        x_i8, scales, zero_points, ch_axis, quant_min, quant_max, torch.int8
+    )
     return out_fp32
 
 def _reference_dequantize_per_channel_int8(x_i8, scales, zero_points, ch_axis, quant_min, quant_max):
@@ -274,50 +280,89 @@
     return _replace_literals_with_existing_placeholders(
         gm,
         exclude_literals=[-1],
-        literal_to_ph_idx={1: 3, -128: 4, 127:5}
-    )
-
-# (example inputs, pattern, replacement, post_transformation_pattern, post_transformation_replacement)
-_EXAMPLE_INPUTS_PATTERN_AND_REPLACEMENTS = [
-<<<<<<< HEAD
-    (_QUANTIZED_ADD_OR_ADD_RELU_EXAMPLE_INPUTS, _qdq_quantized_add_relu, _reference_quantized_add_relu, None, None),
-    (_QUANTIZED_ADD_OR_ADD_RELU_EXAMPLE_INPUTS, _qdq_quantized_add, _reference_quantized_add, None, None),
-    (_QUANTIZED_MAX_POOL2D_EXAMPLE_INPUTS, _qdq_quantized_max_pool2d, _reference_quantized_max_pool2d, _replace_literals_with_new_placeholders, _replace_literals_with_new_placeholders),
-    (_QUANTIZED_ADAPTIVE_AVG_POOL2D_EXAMPLE_INPUTS, _qdq_quantized_adaptive_avg_pool2d, _reference_quantized_adaptive_avg_pool2d, _replace_literals_with_new_placeholders, _replace_literals_with_new_placeholders),
-    (_QUANTIZE_PER_TENSOR_INT8_EXAMPLE_INPUTS, _quantize_per_tensor_int8, _reference_quantize_per_tensor_int8, None, None),
-    (_DEQUANTIZE_PER_TENSOR_INT8_EXAMPLE_INPUTS, _dequantize_per_tensor_int8, _reference_dequantize_per_tensor_int8, None, None),
-    (_QUANTIZE_PER_CHANNEL_INT8_EXAMPLE_INPUTS, _quantize_per_channel_int8, _reference_quantize_per_channel_int8, _replace_ph_qdq_per_channel_replacement, _replace_ph_qdq_per_channel_replacement),
-    (_DEQUANTIZE_PER_CHANNEL_INT8_EXAMPLE_INPUTS, _dequantize_per_channel_int8, _reference_dequantize_per_channel_int8, _replace_ph_qdq_per_channel_replacement, _replace_ph_qdq_per_channel_replacement),
-=======
-    (_QUANTIZED_ADD_OR_ADD_RELU_EXAMPLE_INPUTS, _qdq_quantized_add_relu, _reference_quantized_add_relu, _DONT_REPLACE_LITERAL),
-    (_QUANTIZED_ADD_OR_ADD_RELU_EXAMPLE_INPUTS, _qdq_quantized_add, _reference_quantized_add, _DONT_REPLACE_LITERAL),
-    (_QUANTIZED_MAX_POOL2D_EXAMPLE_INPUTS, _qdq_quantized_max_pool2d, _reference_quantized_max_pool2d, _REPLACE_LITERAL),
-    (_QUANTIZED_ADAPTIVE_AVG_POOL2D_EXAMPLE_INPUTS,
-     _qdq_quantized_adaptive_avg_pool2d,
-     _reference_quantized_adaptive_avg_pool2d,
-     _REPLACE_LITERAL),
-    (_QUANTIZE_PER_TENSOR_INT8_EXAMPLE_INPUTS,
-     _quantize_per_tensor_int8,
-     _reference_quantize_per_tensor_int8,
-     _DONT_REPLACE_LITERAL),
-    (_DEQUANTIZE_PER_TENSOR_INT8_EXAMPLE_INPUTS,
-     _dequantize_per_tensor_int8,
-     _reference_dequantize_per_tensor_int8,
-     _REPLACE_LITERAL),
->>>>>>> 89662985
+        literal_to_ph_idx={1: 3, -128: 4, 127: 5}
+    )
+
+@dataclass
+class RewriteInfo:
+    """Data needed for rewrite, this includes example inputs, pattern and replacement functions
+    and post transformation functions for the exported pattern and replacement GraphModule
+    """
+
+    # example inputs used for exporting the pattern into GraphModule
+    example_inputs: Tuple[Any, ...]
+    pattern: Callable
+    replacement: Callable
+    # post transformation on the exported pattern and replacement GraphModule
+    pattern_post_trans: Optional[Callable[[GraphModule], GraphModule]] = None
+    replacement_post_trans: Optional[Callable[[GraphModule], GraphModule]] = None
+
+_REWRITE_INFO_LIST = [
+    RewriteInfo(
+        _QUANTIZED_ADD_OR_ADD_RELU_EXAMPLE_INPUTS,
+        _qdq_quantized_add_relu,
+        _reference_quantized_add_relu
+    ),
+    RewriteInfo(
+        _QUANTIZED_ADD_OR_ADD_RELU_EXAMPLE_INPUTS,
+        _qdq_quantized_add,
+        _reference_quantized_add
+    ),
+    RewriteInfo(
+        _QUANTIZED_MAX_POOL2D_EXAMPLE_INPUTS,
+        _qdq_quantized_max_pool2d,
+        _reference_quantized_max_pool2d,
+        _replace_literals_with_new_placeholders,
+        _replace_literals_with_new_placeholders
+    ),
+    RewriteInfo(
+        _QUANTIZED_ADAPTIVE_AVG_POOL2D_EXAMPLE_INPUTS,
+        _qdq_quantized_adaptive_avg_pool2d,
+        _reference_quantized_adaptive_avg_pool2d,
+        _replace_literals_with_new_placeholders,
+        _replace_literals_with_new_placeholders
+    ),
+    RewriteInfo(
+        _QUANTIZE_PER_TENSOR_INT8_EXAMPLE_INPUTS,
+        _quantize_per_tensor_int8,
+        _reference_quantize_per_tensor_int8),
+    RewriteInfo(
+        _DEQUANTIZE_PER_TENSOR_INT8_EXAMPLE_INPUTS,
+        _dequantize_per_tensor_int8,
+        _reference_dequantize_per_tensor_int8
+    ),
+    RewriteInfo(
+        _QUANTIZE_PER_CHANNEL_INT8_EXAMPLE_INPUTS,
+        _quantize_per_channel_int8,
+        _reference_quantize_per_channel_int8,
+        _replace_ph_qdq_per_channel_replacement,
+        _replace_ph_qdq_per_channel_replacement
+    ),
+    RewriteInfo(
+        _DEQUANTIZE_PER_CHANNEL_INT8_EXAMPLE_INPUTS,
+        _dequantize_per_channel_int8,
+        _reference_dequantize_per_channel_int8,
+        _replace_ph_qdq_per_channel_replacement,
+        _replace_ph_qdq_per_channel_replacement
+    ),
 ]
 
 def reference_representation_rewrite(model: GraphModule) -> GraphModule:
     remove_tensor_overload_for_qdq_ops(model)
-    for example_inputs, pattern, replacement, post_trans_pattern, post_trans_replacement in _EXAMPLE_INPUTS_PATTERN_AND_REPLACEMENTS:
+    for rewrite_info in _REWRITE_INFO_LIST:
+        example_inputs = rewrite_info.example_inputs
+        pattern = rewrite_info.pattern
+        replacement = rewrite_info.replacement
+        pattern_post_trans = rewrite_info.pattern_post_trans
+        replacement_post_trans = rewrite_info.replacement_post_trans
         pattern = get_aten_graph_module(pattern, example_inputs)  # type: ignore[arg-type, assignment]
         remove_tensor_overload_for_qdq_ops(pattern)  # type: ignore[arg-type]
         replacement = get_aten_graph_module(replacement, example_inputs)  # type: ignore[arg-type, assignment]
         remove_tensor_overload_for_qdq_ops(replacement)  # type: ignore[arg-type]
-        if post_trans_pattern:
-            pattern = post_trans_pattern(pattern)
-        if post_trans_replacement:
-            replacement = post_trans_replacement(replacement)
+        if pattern_post_trans:
+            pattern = pattern_post_trans(pattern)
+        if replacement_post_trans:
+            replacement = replacement_post_trans(replacement)
         pattern.recompile()  # type: ignore[attr-defined]
         replacement.recompile()  # type: ignore[attr-defined]
         matches = replace_pattern(model, pattern, replacement)
