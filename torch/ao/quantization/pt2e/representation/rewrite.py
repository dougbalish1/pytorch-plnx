--- conflicted
+++ resolved
@@ -3,12 +3,8 @@
 from ..utils import (
     get_aten_graph_module,
     remove_tensor_overload_for_qdq_ops,
-<<<<<<< HEAD
-    replace_literals_with_new_placeholders,
-    replace_literals_with_existing_placeholders,
-=======
-    _replace_literals_with_placeholders,
->>>>>>> bd03a00e
+    _replace_literals_with_new_placeholders,
+    _replace_literals_with_existing_placeholders,
 )
 from torch.ao.quantization.fx._decomposed import quantized_decomposed_lib  # noqa: F401
 from torch.fx.subgraph_rewriter import replace_pattern
@@ -262,7 +258,7 @@
     return out_fp32
 
 def _replace_ph_qdq_per_channel_replacement(gm: torch.fx.GraphModule):
-    return replace_literals_with_existing_placeholders(
+    return _replace_literals_with_existing_placeholders(
         gm,
         exclude_literals=[-1],
         literal_to_ph_idx={1: 3, -128: 4, 127:5}
@@ -272,8 +268,8 @@
 _EXAMPLE_INPUTS_PATTERN_AND_REPLACEMENTS = [
     (_QUANTIZED_ADD_OR_ADD_RELU_EXAMPLE_INPUTS, _qdq_quantized_add_relu, _reference_quantized_add_relu, None, None),
     (_QUANTIZED_ADD_OR_ADD_RELU_EXAMPLE_INPUTS, _qdq_quantized_add, _reference_quantized_add, None, None),
-    (_QUANTIZED_MAX_POOL2D_EXAMPLE_INPUTS, _qdq_quantized_max_pool2d, _reference_quantized_max_pool2d, replace_literals_with_new_placeholders, replace_literals_with_new_placeholders),
-    (_QUANTIZED_ADAPTIVE_AVG_POOL2D_EXAMPLE_INPUTS, _qdq_quantized_adaptive_avg_pool2d, _reference_quantized_adaptive_avg_pool2d, replace_literals_with_new_placeholders, replace_literals_with_new_placeholders),
+    (_QUANTIZED_MAX_POOL2D_EXAMPLE_INPUTS, _qdq_quantized_max_pool2d, _reference_quantized_max_pool2d, _replace_literals_with_new_placeholders, _replace_literals_with_new_placeholders),
+    (_QUANTIZED_ADAPTIVE_AVG_POOL2D_EXAMPLE_INPUTS, _qdq_quantized_adaptive_avg_pool2d, _reference_quantized_adaptive_avg_pool2d, _replace_literals_with_new_placeholders, _replace_literals_with_new_placeholders),
     (_QUANTIZE_PER_TENSOR_INT8_EXAMPLE_INPUTS, _quantize_per_tensor_int8, _reference_quantize_per_tensor_int8, None, None),
     (_DEQUANTIZE_PER_TENSOR_INT8_EXAMPLE_INPUTS, _dequantize_per_tensor_int8, _reference_dequantize_per_tensor_int8, None, None),
     (_QUANTIZE_PER_CHANNEL_INT8_EXAMPLE_INPUTS, _quantize_per_channel_int8, _reference_quantize_per_channel_int8, _replace_ph_qdq_per_channel_replacement, _replace_ph_qdq_per_channel_replacement),
@@ -287,19 +283,11 @@
         remove_tensor_overload_for_qdq_ops(pattern)  # type: ignore[arg-type]
         replacement = get_aten_graph_module(replacement, example_inputs)  # type: ignore[arg-type, assignment]
         remove_tensor_overload_for_qdq_ops(replacement)  # type: ignore[arg-type]
-<<<<<<< HEAD
         if post_trans_pattern:
             pattern = post_trans_pattern(pattern)
         if post_trans_replacement:
             replacement = post_trans_replacement(replacement)
         pattern.recompile()  # type: ignore[attr-defined]
         replacement.recompile()  # type: ignore[attr-defined]
-=======
-        if replace_literals:
-            pattern = _replace_literals_with_placeholders(pattern)
-            replacement = _replace_literals_with_placeholders(replacement)
-            pattern.recompile()  # type: ignore[attr-defined]
-            replacement.recompile()  # type: ignore[attr-defined]
->>>>>>> bd03a00e
         matches = replace_pattern(model, pattern, replacement)
     return model