import torch
from torch.fx import (
    Graph,
    GraphModule,
    Node,
)
from torch.fx.subgraph_rewriter import replace_pattern_with_filters
import torch.nn.functional as F
from torch.nn.utils.fusion import fuse_conv_bn_weights
import copy
import operator
from typing import Any, Callable, Dict, Optional, Tuple
from torch.fx.node import map_arg
from torch.utils._pytree import LeafSpec

__all__ = [
    "fold_bn_weights_into_conv_node",
    "get_aten_graph_module",
    "remove_tensor_overload_for_qdq_ops",
]

def _get_tensor_constant_from_node(node, m):
    if node is None:
        return None
    assert node.op == "get_attr"
    return getattr(m, node.target)

def _get_all_arguments(orig_args, orig_kwargs, args_schema):
    all_args = []
    for i, schema in enumerate(args_schema):
        if schema.name in orig_kwargs:
            all_args.append(orig_kwargs[schema.name])
        elif not schema.kwarg_only and i < len(orig_args):
            all_args.append(orig_args[i])
        else:
            all_args.append(schema.default_value)
    return all_args

def fold_bn_weights_into_conv_node(
    conv_node: Node,
    conv_weight_node: Node,
    conv_bias_node: Optional[Node],
    bn_node: Node,
    m: GraphModule
) -> None:
    # conv args: input, weight, bias, stride, padding, dilation, transposed, ...
    conv_w = _get_tensor_constant_from_node(conv_weight_node, m)
    conv_b = _get_tensor_constant_from_node(conv_bias_node, m)
    transpose = conv_node.args[6]

    # eval bn args: input, weight, bias, running mean, running var, momentum, eps
    # train bn args: input, weight, bias, running mean, running var, training, momentum, eps
    bn_args_schema = bn_node.target._schema.arguments  # type: ignore[union-attr]
    bn_args = _get_all_arguments(bn_node.args, bn_node.kwargs, bn_args_schema)
    bn_w = _get_tensor_constant_from_node(bn_args[1], m)
    bn_b = _get_tensor_constant_from_node(bn_args[2], m)
    bn_rm = _get_tensor_constant_from_node(bn_args[3], m)
    bn_rv = _get_tensor_constant_from_node(bn_args[4], m)
    if bn_node.target == torch.ops.aten._native_batch_norm_legit_no_training.default:
        eps_arg_index = 6
    elif bn_node.target == torch.ops.aten._native_batch_norm_legit.default:
        eps_arg_index = 7
    else:
        raise ValueError("BN node target is unexpected ", bn_node.target)
    bn_eps = bn_args[eps_arg_index]

    fused_weight, fused_bias = fuse_conv_bn_weights(conv_w, conv_b, bn_rm, bn_rv, bn_eps, bn_w, bn_b, transpose=transpose)

    # update the weight and bias for conv
    conv_args = list(conv_node.args)
    # calling data since the fused_weight and fused_bias are nn.Parameter
    weight_attr_name = conv_weight_node.target
    assert isinstance(weight_attr_name, str)
    setattr(m, weight_attr_name, fused_weight)
    if conv_bias_node is not None:
        bias_attr_name = conv_bias_node.target
    else:
        bias_attr_name = weight_attr_name + "_bias"
        with m.graph.inserting_before(conv_node):
            get_bias_node = m.graph.get_attr(bias_attr_name)
        # NOTE: here we assume the bias of conv is not quantized!
        conv_args[2] = get_bias_node
    setattr(m, bias_attr_name, fused_bias)  # type: ignore[arg-type]
    conv_node.args = tuple(conv_args)

    # native_batch_norm has 3 outputs, we expect getitem calls on the output
    # and we want to replace the uses of getitem 0 with the output of conv
    #
    # Before:
    # conv -> bn - (first output) -> users1
    #          \ - (second output) -> users2
    #          \ - (third output) -> users3
    # After:
    # conv -> (first output) -> users1
    #       bn -
    #          \ - (second output) -> users2
    #          \ - (third output) -> users3
    # if users2 and users3 are empty then bn will be removed through dead code elimination

    for user in bn_node.users:
        if user.op != "call_function" or user.target != operator.getitem or user.args[1] != 0:
            continue
        user.replace_all_uses_with(conv_node)

# fuse conv bn weights, inplace modification of the graph_module and graph
def _fuse_conv_bn_(m: GraphModule) -> None:
    for n in m.graph.nodes:
        if n.op != "call_function" or n.target != torch.ops.aten._native_batch_norm_legit_no_training.default:
            continue
        bn_node = n
        n = bn_node.args[0]
        if n.op != "call_function" or n.target != torch.ops.aten.convolution.default:
            continue
        conv_node = n
        conv_weight_node = conv_node.args[1]
        conv_bias_node = conv_node.args[2]
        fold_bn_weights_into_conv_node(conv_node, conv_weight_node, conv_bias_node, bn_node, m)

    m.graph.eliminate_dead_code()
    m.recompile()

def _get_node_name_to_scope(model: GraphModule) -> Dict[str, Tuple[str, type]]:
    # TODO: move this information to fx node itself
    node_name_to_scope: Dict[str, Tuple[str, type]] = {}
    for n in model.graph.nodes:
        nn_module_stack = n.meta.get("nn_module_stack", None)
        current_scope = ("", type(None))
        if nn_module_stack:
            bt = list(nn_module_stack.values())[-1]
            current_scope = (bt[0].split(".")[-1], bt[1])
        node_name_to_scope[n.name] = current_scope
    return node_name_to_scope

def get_aten_graph_module(
    pattern: Callable,
    example_inputs: Tuple[Any, ...],
    **kwargs,
) -> GraphModule:
    """
    Convert the pattern to an FX graph with decomposed aten ops.
    """
    # Avoid circular imports
    import torch._dynamo
    aten_pattern, _ = torch._dynamo.export(
        pattern,
        aten_graph=True,
        tracing_mode="real",
    )(
        *copy.deepcopy(example_inputs),
        **kwargs,
    )
    aten_pattern.graph.eliminate_dead_code()
    aten_pattern.recompile()
    return aten_pattern

def remove_tensor_overload_for_qdq_ops(match_pattern: GraphModule) -> None:
    """ Remove .tensor overload for quantize/dequantize ops so that we can
    use the match_pattern that we get from torchdynamo export to match the output of convert_pt2e
    """
    _MAP = {
        torch.ops.quantized_decomposed.quantize_per_tensor.default: torch.ops.quantized_decomposed.quantize_per_tensor,
        torch.ops.quantized_decomposed.dequantize_per_tensor.default: torch.ops.quantized_decomposed.dequantize_per_tensor,
        torch.ops.quantized_decomposed.quantize_per_tensor.tensor: torch.ops.quantized_decomposed.quantize_per_tensor,
        torch.ops.quantized_decomposed.dequantize_per_tensor.tensor: torch.ops.quantized_decomposed.dequantize_per_tensor,
        torch.ops.quantized_decomposed.quantize_per_tensor.tensor2: torch.ops.quantized_decomposed.quantize_per_tensor,
        torch.ops.quantized_decomposed.dequantize_per_tensor.tensor2: torch.ops.quantized_decomposed.dequantize_per_tensor,
        torch.ops.quantized_decomposed.quantize_per_channel.default: torch.ops.quantized_decomposed.quantize_per_channel,
        torch.ops.quantized_decomposed.dequantize_per_channel.default: torch.ops.quantized_decomposed.dequantize_per_channel,
        torch.ops.aten.clamp.Tensor: torch.ops.aten.clamp,
    }
    for n in match_pattern.graph.nodes:
        if n.op != "call_function":
            continue
        if n.target in _MAP:
            n.target = _MAP[n.target]

def _is_dropout_filter(
    match: "InternalMatch",  # type: ignore[name-defined]
    original_graph: Graph,
    pattern_graph: Graph,
) -> bool:
    """
    Match filter for the subgraph rewriter that returns True if the matched
    graph includes all the ops used in the aten dropout pattern.
    """
    ops_to_match = {
        torch.ops.aten.empty_like.default,
        torch.ops.aten.bernoulli_.float,
        torch.ops.aten.div_.Scalar,
        torch.ops.aten.mul.Tensor,
    }
    for n in match.nodes_map.values():
        if n.target in ops_to_match:
            ops_to_match.remove(n.target)
    return len(ops_to_match) == 0

def _replace_dropout_for_eval(m: GraphModule):
    """
    Replace the aten training dropout pattern with a noop, intended for eval.

    For models with dropout torch ops (nn.Dropout, F.dropout), calling model.eval()
    effectively turns these dropout ops into noops. For exported models, however,
    this is not done automatically, since the aten dropout patterns previously generated
    for training remain in the graph. Here we rewrite these dropout patterns with noops
    to avoid incorrectly applying further dropout during eval.

    See https://github.com/pytorch/pytorch/issues/103681.
    """
    def dropout_train(x):
        return F.dropout(x, p=0.5, training=True)

    def dropout_eval(x):
        return F.dropout(x, p=0.5, training=False)

    example_inputs = (torch.randn(1),)
    match_pattern = get_aten_graph_module(dropout_train, example_inputs)
    replacement_pattern = get_aten_graph_module(dropout_eval, example_inputs)

    # Note: The match pattern looks like:
    #
    #   empty_like_default = torch.ops.aten.empty_like.default(x)
    #   bernoulli__float = torch.ops.aten.bernoulli_.float(empty_like_default)
    #   div__scalar = torch.ops.aten.div_.Scalar(bernoulli__float, 0.5)
    #   mul_tensor = torch.ops.aten.mul.Tensor(x, div__scalar)
    #
    # We need to use `ignore_literals=True` here to handle arbitrary dropout
    # probability (not just 0.5). However, without a match filter, this would
    # also match any mul op, since `div__scalar` is also a literal, e.g.:
    #
    #   mul_tensor = torch.ops.aten.mul.Tensor(x, 0.8)
    #
    # Therefore, we need both `ignore_literals=True` and `_is_dropout_filter`
    # to make sure we are in fact replacing the dropout pattern.

    replace_pattern_with_filters(
        m,
        match_pattern,
        replacement_pattern,
        match_filters=[_is_dropout_filter],
        ignore_literals=True,
    )
    m.recompile()

def _replace_literals_with_placeholders(gm):
    """Replace the literals in the graph with placeholder nodes, so that the literal arguments
    in the graph can be matched and replaced

    To use this, the pattern and replacement graph should have the exact same number of literal args
    and they should be used in the exact same order.

    For example:
    pattern:
    def forward(self, x):
        return x + 3

    replacement:
    def forward(self, x):
        return x - 3

<<<<<<< HEAD
def _is_literal(arg):
    if isinstance(arg, (int, float)):
        return True
    if isinstance(arg, (tuple, list)):
        return all(map(_is_literal, arg))
    return False
=======
    after this pass, we'll have:
    pattern:
    def forward(self, x, scalar):
        return x + scalar

    replacement:
    def forward(self, x, scalar):
        return x - scalar
    """
    last_ph = None

    def _is_literal(arg):
        if isinstance(arg, (int, float)):
            return True
        if isinstance(arg, (tuple, list)):
            return all(map(_is_literal, arg))
        return False
>>>>>>> bd03a00e

def replace_literals_with_new_placeholders(gm, merge_dup=False, exclude_literals=None):
    last_ph = None
    cnt = 0
    literal_to_ph = {}
    if exclude_literals is None:
        exclude_literals = []

    for node in gm.graph.nodes:
        if node.op == "placeholder":
            last_ph = node
            cnt += 1
            continue
        with gm.graph.inserting_after(last_ph):
            new_args = []
            for arg in node.args:
                if _is_literal(arg) and not arg in exclude_literals:
                    if merge_dup and arg in literal_to_ph:
                        new_args.append(literal_to_ph[arg])
                    else:
                        ph_node = gm.graph.placeholder("arg" + str(cnt))
                        new_args.append(ph_node)
                        gm._in_spec.children_specs[0].children_specs.append(LeafSpec())
                        cnt += 1
                        if merge_dup:
                            literal_to_ph[arg] = ph_node
                else:
                    new_args.append(arg)
            new_args = tuple(new_args)

        node.args = new_args
    return gm


def replace_literals_with_existing_placeholders(gm, exclude_literals, literal_to_ph_idx):
    if exclude_literals is None:
        exclude_literals = []

    phs = [node for node in gm.graph.nodes if node.op == "placeholder"]

    for node in gm.graph.nodes:
        if node.op != "call_function":
            continue
        new_args = []
        for arg in node.args:
            if _is_literal(arg) and not arg in exclude_literals and arg in literal_to_ph_idx:
                ph_idx = literal_to_ph_idx[arg]
                ph_node = phs[ph_idx]
                new_args.append(ph_node)
            else:
                new_args.append(arg)
        new_args = tuple(new_args)
        node.args = new_args
    return gm<|MERGE_RESOLUTION|>--- conflicted
+++ resolved
@@ -241,30 +241,29 @@
     )
     m.recompile()
 
-def _replace_literals_with_placeholders(gm):
-    """Replace the literals in the graph with placeholder nodes, so that the literal arguments
-    in the graph can be matched and replaced
-
-    To use this, the pattern and replacement graph should have the exact same number of literal args
-    and they should be used in the exact same order.
-
-    For example:
-    pattern:
-    def forward(self, x):
-        return x + 3
-
-    replacement:
-    def forward(self, x):
-        return x - 3
-
-<<<<<<< HEAD
 def _is_literal(arg):
     if isinstance(arg, (int, float)):
         return True
     if isinstance(arg, (tuple, list)):
         return all(map(_is_literal, arg))
     return False
-=======
+
+def _replace_literals_with_new_placeholders(gm, merge_dup=False, exclude_literals=None):
+    """Replace the literals in the graph with placeholder nodes, so that the literal arguments
+    in the graph can be matched and replaced
+
+    To use this, the pattern and replacement graph should have the exact same number of literal args
+    and they should be used in the exact same order.
+
+    For example:
+    pattern:
+    def forward(self, x):
+        return x + 3
+
+    replacement:
+    def forward(self, x):
+        return x - 3
+
     after this pass, we'll have:
     pattern:
     def forward(self, x, scalar):
@@ -274,17 +273,6 @@
     def forward(self, x, scalar):
         return x - scalar
     """
-    last_ph = None
-
-    def _is_literal(arg):
-        if isinstance(arg, (int, float)):
-            return True
-        if isinstance(arg, (tuple, list)):
-            return all(map(_is_literal, arg))
-        return False
->>>>>>> bd03a00e
-
-def replace_literals_with_new_placeholders(gm, merge_dup=False, exclude_literals=None):
     last_ph = None
     cnt = 0
     literal_to_ph = {}
@@ -317,7 +305,7 @@
     return gm
 
 
-def replace_literals_with_existing_placeholders(gm, exclude_literals, literal_to_ph_idx):
+def _replace_literals_with_existing_placeholders(gm, exclude_literals, literal_to_ph_idx):
     if exclude_literals is None:
         exclude_literals = []
 
