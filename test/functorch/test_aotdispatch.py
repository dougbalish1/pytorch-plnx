# Owner(s): ["module: functorch"]

# Copyright (c) Facebook, Inc. and its affiliates.
# All rights reserved.
#
# This source code is licensed under the BSD-style license found in the
# LICENSE file in the root directory of this source tree.

from unittest.mock import patch
from torch.testing._internal.common_utils import TestCase, run_tests, IS_ARM64, IS_WINDOWS
import torch
import torch.nn as nn
import torch.utils._pytree as pytree
import unittest
import warnings
import itertools
from functools import partial
from torch.testing._internal.common_device_type import instantiate_device_type_tests
from torch.testing._internal.common_methods_invocations import op_db, wrapper_set_seed
from functorch import (
    grad, vjp, vmap, jacrev,
    make_fx
)
from functorch._src.aot_autograd import aot_module_simplified
from functorch.compile import (
    nnc_jit, compiled_function, compiled_module,
    min_cut_rematerialization_partition, aot_function, aot_module,
    nop, default_partition, default_decompositions,
    memory_efficient_fusion, get_aot_compilation_context
)
from torch._decomp import decomposition_table

from torch.testing._internal.common_device_type import ops
from common_utils import (
    decorate,
    xfail,
    skip,
    skipOps,
)
from torch._subclasses.fake_tensor import DynamicOutputShapeException
from torch.fx.experimental.proxy_tensor import is_sym_node

USE_TORCHVISION = False
try:
    import torchvision
    USE_TORCHVISION = True
except ImportError:
    warnings.warn("Couldn't import torchvision. Some of our tests use it, try "
                  "to install it with commands from pytorch.org, post-fixed with "
                  "`--no-deps` to avoid overwriting the pytorch installation",
                  UserWarning)

USE_NETWORKX = False
try:
    import networkx  # noqa: F401
    USE_NETWORKX = True
except ImportError:
    warnings.warn("Some tests use networkx but it was not installed",
                  UserWarning)

try:
    import sympy  # noqa: F401
    # TODO(jansel): these tests fail on windows
    HAS_SYMPY = not IS_WINDOWS
except ImportError:
    HAS_SYMPY = False
skipIfNoSympy = unittest.skipIf(not HAS_SYMPY, "no sympy")

# NB: numpy is a testing dependency!

class AOTTestCase(TestCase):
    def setUp(self):
        super().setUp()

class TestPythonKey(AOTTestCase):
    def test_make_fx(self, device):
        def f(x):
            return torch.sin(x)
        inp = torch.randn(3)
        fx_f = make_fx(f)(inp)

        new_inp = torch.randn(3)
        self.assertEqual(fx_f(new_inp), f(new_inp))

    def test_make_fx_grad(self, device):
        def f(x):
            return torch.sin(x).sum()
        inp = torch.randn(3)
        f = grad(f)
        fx_f = make_fx(f)(inp)

        new_inp = torch.randn(3)
        self.assertEqual(fx_f(new_inp), f(new_inp))

    def test_scalar_device(self, device):
        def f(a, b):
            return a + b
        inps = [torch.randn(3, device=device), torch.tensor(5)]
        fx_f = make_fx(f)(*inps)
        self.assertEqual(fx_f(*inps), f(*inps))

    def test_make_fx_vmap(self, device):
        def f(x):
            return torch.sin(x)
        inp = torch.randn(5, 3)
        f = vmap(f)
        fx_f = make_fx(f)(inp)
        new_inp = torch.randn(5, 3)
        self.assertEqual(fx_f(new_inp), f(new_inp))

    def test_make_fx_jacrev(self, device):
        def f(x):
            return x.sin().sum()
        inp = torch.randn(3)
        f = jacrev(jacrev(f))
        fx_f = make_fx(f)(inp)
        new_inp = torch.randn(3)
        self.assertEqual(fx_f(new_inp), f(new_inp))

    def test_make_fx_vjp(self, device):
        def f(x):
            return torch.sin(x).sum()

        primals = torch.randn(3)
        _, vjp_fn = vjp(f, primals)
        cotangent = torch.randn(())
        fx_f = make_fx(vjp_fn)(cotangent, True, True)
        new_cotangent = torch.randn(())
        self.assertEqual(fx_f(new_cotangent, True, True), vjp_fn(new_cotangent))

    def test_make_fx_functionalize(self, device):
        from functorch.experimental import functionalize

        def fn(a):
            a = a * 2
            a.relu_()
            return a

        a = torch.randn(3, device=device)
        symbolic_gm = torch.fx.symbolic_trace(fn)
        includes_method_relu_ = any(
            str(n.target) == "relu_" for n in symbolic_gm.graph.nodes
        )
        self.assertTrue(includes_method_relu_)
        # Also verifies fix for https://github.com/pytorch/pytorch/issues/84570
        gm = make_fx(functionalize(symbolic_gm))(a)
        includes_aten_relu = any(
            n.target == torch.ops.aten.relu.default for n in gm.graph.nodes
        )
        self.assertTrue(includes_aten_relu)

    def test_make_fx_no_decompose(self, device):
        # FIXME
        return self.skipTest("error: maximum recursion reached")

        def f(x):
            return torch.tanh(x).sum()

        fx_f = make_fx(grad(f))(torch.randn(5))
        ops = set([i.target for i in fx_f.graph.nodes])

        self.assertEqual(torch.ops.aten.tanh_backward in ops, True)

        fx_f = make_fx(grad(f), decomposition_table)(torch.randn(5))
        ops = set([i.target for i in fx_f.graph.nodes])
        self.assertEqual(torch.ops.aten.tanh_backward in ops, False)

    def test_nnc_jit(self, device):
        def f(x):
            return torch.sin(x)

        jit_f = nnc_jit(f)

        inp = torch.randn(3)
        self.assertEqual(jit_f(inp), f(inp))

    def test_nnc_scalar(self, device):
        def f(x):
            return torch.sin(x)

        jit_f = nnc_jit(f)

        inp = torch.randn(())
        self.assertEqual(jit_f(inp), f(inp))

    def test_nnc_pytrees(self, device):
        def f(x):
            return [torch.sin(x[0])]

        jit_f = nnc_jit(f)

        inp = [torch.randn(3)]
        self.assertEqual(jit_f(inp), f(inp))

    def test_external_calls(self, device):
        def f(a, b):
            return torch.mv(a, b)
        jit_f = nnc_jit(f)
        inp = [torch.randn(3, 3), torch.randn(3)]
        self.assertEqual(jit_f(*inp), f(*inp))

    def test_nnc_passthrough(self, device):
        def f(x, y):
            return x + y, y
        inp = (torch.randn(3), torch.randn(3))
        jit_f = nnc_jit(f)
        self.assertEqual(jit_f(*inp), f(*inp))

        def f(x):
            x['a'] = x['a'] * 2
            return x
        inp = ({'a': torch.randn(3), 'b': torch.randn(3)},)
        jit_f = nnc_jit(f)
        self.assertEqual(jit_f(*inp), f(*inp))

    @unittest.skipIf(not USE_TORCHVISION, "test requires torchvision")
    def test_resnet18_backward_trace(self, device):
        mod = torchvision.models.resnet18()

        def f(x):
            out = mod(x)
            out.sum().backward()
            return [a.grad for a in mod.parameters()]

        inp = torch.randn(3, 3, 250, 250, requires_grad=True)
        grads = f(inp)

        mod.zero_grad()
        mod(inp).sum().backward()
        grads2 = [a.grad for a in mod.parameters()]
        self.assertEqual(grads, grads2)


def _outs_and_grads(fn, inps):
    outs = fn(*inps)
    for out in pytree.tree_flatten(outs)[0]:
        if isinstance(out, torch.Tensor) and out.requires_grad:
            out.sum().backward(retain_graph=True)
    grads = [inp.grad for inp in pytree.tree_flatten(inps)[0]]
    for inp in pytree.tree_flatten(inps)[0]:
        inp.grad = None
    return outs, grads


class TestAOTAutograd(AOTTestCase):
    def verify_aot_autograd(self, f, inp):
        if isinstance(f, nn.Module):
            compiled_f = aot_module(f, nop)
        else:
            compiled_f = aot_function(f, nop)
        ref_out, ref_grad = _outs_and_grads(f, inp)
        test_out, test_grad = _outs_and_grads(compiled_f, inp)
        self.assertEqual(ref_out, test_out)
        self.assertEqual(ref_grad, test_grad)

        if isinstance(ref_out, torch.Tensor):
            self.assertTrue(isinstance(test_out, torch.Tensor))
            ref_out, test_out = [ref_out], [test_out]
        for ref_o, test_o in zip(ref_out, test_out):
            if isinstance(ref_o, torch.Tensor):
                self.assertEqual(ref_o.requires_grad, test_o.requires_grad)

    def test_single_output(self):
        def f(a, b):
            return a + b
        inp = [torch.randn(3, 3, requires_grad=True), torch.randn(3, 3)]
        self.verify_aot_autograd(f, inp)

    def test_multi_output(self):
        def f(a, b):
            return a + b, a - b
        inp = [torch.randn(3, 3, requires_grad=True), torch.randn(3, 3)]
        self.verify_aot_autograd(f, inp)

    def test_multi_output_list(self):
        def f(a, b):
            return [a + b, a - b]
        inp = [torch.randn(3, 3, requires_grad=True), torch.randn(3, 3)]
        self.verify_aot_autograd(f, inp)

    def test_no_grad_input_output(self):
        def f(a, b):
            return a.cos(), b.cos(), a * b

        inp_thunks = [lambda: torch.randn(5, requires_grad=True), lambda: torch.randn(5, requires_grad=False)]
        for inps in itertools.product(inp_thunks, repeat=2):
            inps = [i() for i in inps]
            self.verify_aot_autograd(f, inps)

    def test_some_outputs_dont_require_grad(self):
        def f(a, b):
            return a.detach(), b
        inp = [torch.randn(3, 3, requires_grad=True), torch.randn(3, 3, requires_grad=True)]
        self.verify_aot_autograd(f, inp)

    def test_inner_grad(self):
        def foo(x):
            y = torch.exp(x)
            z = torch.autograd.grad(y, x)
            return z
        inps = [torch.randn((), requires_grad=True)]
        self.verify_aot_autograd(foo, inps)

    def test_grad_context(self):
        def foo(x):
            return x * 2
        inps = [torch.randn((), requires_grad=True)]
        graph_size = None

        def get_graph_size(fx_g, _):
            nonlocal graph_size
            graph_size = len(fx_g.graph.nodes)
            return fx_g

        f = aot_function(foo, nop, get_graph_size)
        with torch.set_grad_enabled(False):
            f(*inps)
        self.assertIsNone(graph_size)

        f = aot_function(foo, nop, get_graph_size)
        with torch.set_grad_enabled(True):
            out = f(*inps)
            self.assertIsNone(graph_size)
            out.sum().backward()
            self.assertTrue(graph_size > 2)

    def test_output_dict(self):
        def f(x):
            return {'a': x, 'b': x}
        inp = [torch.randn(3, 3, requires_grad=True)]
        self.verify_aot_autograd(f, inp)

        def f(x, y):
            return {'a': x, 'b': y + x}
        inp = [torch.randn(3, requires_grad=True), torch.randn(3)]
        self.verify_aot_autograd(f, inp)

        def f(x):
            new_d = {}
            for k in x:
                new_d[k] = x[k] * 2
            return new_d
        inp = [{'a': torch.randn(3, requires_grad=True), 'b': torch.randn(3, requires_grad=True)}]
        self.verify_aot_autograd(f, inp)

    def test_module(self):
        mod = nn.Sequential(nn.Linear(32, 32), nn.ReLU())
        compiled_mod = compiled_module(mod, nop, nop)
        inp = torch.randn(32, 32)
        ref_out = mod(inp)
        ref_out.sum().backward()
        ref_grads = sorted([(name, p.grad) for name, p in mod.named_parameters()])
        out = compiled_mod(inp)
        out.sum().backward()
        grads = sorted([(name, p.grad) for name, p in mod.named_parameters()])
        self.assertEqual((out, grads), (ref_out, ref_grads))

    def test_batchnorm(self):
        mod = compiled_module(nn.BatchNorm2d(4), nop, nop)
        x = torch.ones(1, 4, 2, 2)
        mod(x).sum().backward()

    def test_list_codegen(self):
        def list_nop(f, _):
            def g(inps):
                return f(*inps)
            g._boxed_call = True
            return g

        def f(a, b, c):
            return a.sin() * b.cos() * c.sin()
        f = aot_function(f, list_nop)
        inp = [torch.randn(5, requires_grad=True) for _ in range(3)]
        f(*inp).sum().backward()

    def test_compilation_context(self):
        def f(x):
            return x.sin().sin()
        count = []

        def compiler(fx_g, _):
            context = get_aot_compilation_context()
            count.append((context[0], len(fx_g.graph.nodes)))
            return fx_g

        f = aot_function(f, compiler)
        out = f(torch.randn(5, requires_grad=True))
        f = aot_function(f, compiler)
        f(torch.randn(5))
        out.sum().backward()
        self.assertEqual(count, [(['forward'], 4), (['inference'], 4), (['backward'], 8)])

    def test_dupe_arg(self):
        def f(x, y):
            return x + y

        x = torch.randn(3, 3, requires_grad=True)
        self.verify_aot_autograd(f, [x, x])

    def test_resize_input(self):
        def f(x, y):
            y.resize_(4)
            y.zero_()
            self.assertEqual(x.shape, (4,))
            return y

        # NB: don't use verify_aot_autograd as the inputs get
        # mutated and I don't trust verify to do it right

        compiled_f = aot_function(f, nop)
        ref_x = torch.randn(0)
        ref_out = f(ref_x, ref_x)

        test_x = torch.randn(0)
        test_out = compiled_f(test_x, test_x)

        self.assertEqual(ref_out, test_out)

    def test_custom_autograd(self):
        class CustomFn(torch.autograd.Function):
            @staticmethod
            def forward(ctx, x):
                return x.clone()

            @staticmethod
            def backward(ctx, grad_output):
                return grad_output + 1

        def f(x):
            return CustomFn.apply(x)

        self.verify_aot_autograd(f, [torch.randn(3)])

    @unittest.skipIf(not torch.cuda.is_available(), "CUDA is unavailable")
    def test_autocast_disable_guard(self):
        guard = torch._C._DisableAutocast()
        try:
            x = torch.rand([4, 4]).cuda()
            y = x @ x
            self.assertEqual(y.dtype, torch.float32)
        finally:
            del guard

    @unittest.skipIf(not torch.cuda.is_available(), "CUDA is unavailable")
    def test_nonidempotent_amp(self):
        def f(self_s_emb, add_3):
            einsum_2 = torch.functional.einsum('ah,th->t', self_s_emb, add_3)
            log_softmax_2 = einsum_2.log_softmax(-1)
            return (log_softmax_2,)

        args = [torch.rand((1, 256), dtype=torch.float32, device='cuda'), torch.rand((30, 256), dtype=torch.float16, device='cuda')]
        with torch.cuda.amp.autocast(enabled=True):
            self.verify_aot_autograd(f, args)

        args = [e.requires_grad_(True) for e in args]
        with torch.cuda.amp.autocast(enabled=True):
            self.verify_aot_autograd(f, args)

    @unittest.skipIf(not torch.cuda.is_available(), "CUDA is unavailable")
    def test_batch_norm_amp(self):
        device = "cuda"
        input_dtype = torch.float16
        param_dtype = torch.float32
        weight, bias = [torch.ones(64, device=device, dtype=param_dtype, requires_grad=True) for _ in range(2)]
        running_mean, running_var = [torch.ones(64, device=device, dtype=param_dtype) for _ in range(2)]

        def bn(x):
            return torch.ops.aten.cudnn_batch_norm(
                x,
                weight,
                bias,
                running_mean,
                running_var,
                False,
                0.1,
                1e-05,
            )
        inp = torch.ones(torch.Size([16, 64, 112, 112]), dtype=input_dtype, device=device)

        ref = bn(inp)
        cudnn_batch_norm_decomp = torch._decomp.get_decompositions({torch.ops.aten.cudnn_batch_norm})
        aot_fn = make_fx(bn, decomposition_table=cudnn_batch_norm_decomp)(inp)
        res = aot_fn(inp)
        for a, b in zip(ref, res):
            assert torch.allclose(a, b)

    @patch("functorch.compile.config.use_dynamic_shapes", True)
    @patch("functorch.compile.config.use_fake_tensor", True)
    @skipIfNoSympy
    def test_output_op_depending_on_symint(self):
        """
        It won't be obvious from reading this test what it's testing for.  We should probably make it into a more
        focused unit test.

        An issue with the following program was the expand op would end up depending on a symint whose proxy was
        incorrectly associated with one of the grad tensors rather than input tensors.  It broke partitioner logic
        and the net result was aot_function failed to produce a function and threw an exception instead.
        """
        inp = torch.randn(5, requires_grad=True)

        def f(x):
            return x.expand(x.shape)

        # TODO(whc) make this work (test setup is wrong somehow)
        # joint_forward_backward = create_joint_forward_backward(f)
        # out = f(inp)
        # joint_inputs =  ([inp], [out.detach().contiguous()])
        # fx_g = make_fx(joint_forward_backward)(*joint_inputs)
        # TODO: assert outputs of fwd graph trace to correct symint

        # e2e test that fails without symint clone fix
        af = aot_function(f, nop, partition_fn=partial(min_cut_rematerialization_partition, compiler="inductor"))
        out = af(inp)
        self.assertEqual(out, f(inp))


def extract_graph(fx_g, _, graph_cell):
    graph_cell[0] = fx_g
    return fx_g


def get_ins_outs(fx_g):
    ins = []
    outs = []
    for n in fx_g.graph.nodes:
        if n.op == 'placeholder':
            ins.append(n)
        elif n.op == 'output':
            outs = tuple(n.args[0])
    return ins, outs


def get_num_ins_outs(fx_g):
    return tuple(len(i) for i in get_ins_outs(fx_g))


def get_fw_bw_graph(f, inps, partitioner=min_cut_rematerialization_partition):
    fw_graph_cell = [None]
    bw_graph_cell = [None]
    aot_function(f,
                 fw_compiler=partial(extract_graph, graph_cell=fw_graph_cell),
                 bw_compiler=partial(extract_graph, graph_cell=bw_graph_cell),
                 partition_fn=partitioner,
                 decompositions=default_decompositions)(*inps).sum().backward()
    return (fw_graph_cell[0], bw_graph_cell[0])


class TestPartitioning(AOTTestCase):
    @unittest.skipIf(not USE_NETWORKX, "networkx not available")
    def test_recompute_partitioning(self):
        def fn(a, b):
            return torch.sin(torch.sin(a)) + b

        # Reference calculation
        ref_a = torch.rand(10, 10, requires_grad=True)
        ref_b = torch.rand(10, 10, requires_grad=True)
        ref = fn(ref_a, ref_b)
        ref.sum().backward()

        # Compiled function calculation
        res_a = ref_a.clone().detach().requires_grad_(True)
        res_b = ref_b.clone().detach().requires_grad_(True)

        def compile_fn(x, _):
            return x

        compiled_fn = compiled_function(fn, compile_fn, compile_fn, min_cut_rematerialization_partition)
        res = compiled_fn(res_a, res_b)
        res.sum().backward()
        assert torch.allclose(ref, res, atol=1e-3, rtol=1e-3)
        assert torch.allclose(ref_a.grad, res_a.grad, atol=1e-3, rtol=1e-3)
        assert torch.allclose(ref_b.grad, res_b.grad, atol=1e-3, rtol=1e-3)

    def test_meta_tensor_inplace_op(self):
        # Following module results in inplace ops while tracing. The test checks
        # that the meta tensor information is stored for inplace ops.
        class MockModule(torch.nn.Module):
            def __init__(self):
                super().__init__()
                self.weight = torch.nn.Parameter(torch.randn(3072, 768, requires_grad=True))
                self.bias = torch.nn.Parameter(torch.randn(3072, requires_grad=True))

            def forward(self, add_4):
                linear_4 = torch.nn.functional.linear(add_4, self.weight, bias=self.bias)
                gelu = torch.nn.functional.gelu(linear_4)
                return gelu

        def check_meta_tensor(fx_g, _):
            for node in fx_g.graph.nodes:
                if node.op != 'output':
                    assert 'tensor_meta' in node.meta
            return fx_g

        inp0 = torch.randn(16, 128, 768, requires_grad=True)
        inputs = [inp0, ]
        mod = MockModule().to(device="cpu")
        aot_mod = aot_module(mod, fw_compiler=check_meta_tensor)
        aot_mod(*inputs)

    def test_default_partitioner_getitem(self):
        mod = nn.LayerNorm([10])

        def f(x, mod_weight, mod_bias):
            return torch.nn.functional.layer_norm(x, [10], mod_weight, mod_bias, eps=1e-6)

        fw_graph, bw_graph = get_fw_bw_graph(f, [torch.randn(3, 10, requires_grad=True), mod.weight, mod.bias],
                                             partitioner=default_partition)
        self.assertEqual(get_num_ins_outs(fw_graph), (3, 6))
        self.assertEqual(get_num_ins_outs(bw_graph), (6, 3))

    @patch("functorch.compile.config.use_dynamic_shapes", True)
    @patch("functorch.compile.config.use_fake_tensor", True)
    @unittest.skipIf(not USE_NETWORKX, "networkx not available")
    @skipIfNoSympy
    def test_min_cut_partitioner_save_shape(self):

        def f(x):
            s = x.sum(dim=1)
            return s

        inp = [torch.ones([10, 10], requires_grad=True)]
        fw_graph, bw_graph = get_fw_bw_graph(f, inp)
        _, fw_output = get_ins_outs(fw_graph)
        self.assertEqual(get_num_ins_outs(fw_graph), (1, 3))
        self.assertEqual(get_num_ins_outs(bw_graph), (3, 1))
        self.assertEqual(str(fw_output[0]), "sum_1")
        # make sure we don't do the suboptimal thing of saving the bigger primals input to sum,
        # rather than saving the sizes of the primals input for use in backward expand
        self.assertEqual(str(fw_output[1]), "sym_size")
        self.assertEqual(str(fw_output[2]), "sym_size_1")

        inp = [
            torch.randn(10, requires_grad=True),
            torch.randn((3, 10), requires_grad=True),
            torch.randn((2, 10), requires_grad=True),
        ]

        def f(a, b, c):
            # tried to test what happens if we save a size tuple in the graph;
            # turns out we never will due to how we trace, but this is probably
            # still a good test case for various size manipulations
            sb = torch.ops.aten.sym_size(b)
            sc = c.size()
            x = sb[0] + sc[0]
            a_sz = (x, a.size(0))
            return torch.cat([a.expand(a_sz), b, c])
        fw_graph, bw_graph = get_fw_bw_graph(f, inp)
        self.assertEqual(get_num_ins_outs(fw_graph), (3, 5))
        self.assertEqual(get_num_ins_outs(bw_graph), (5, 3))
        _, outs = get_ins_outs(fw_graph)
        self.assertTrue(all([is_sym_node(n) for n in outs[1:]]))

    @patch("functorch.compile.config.use_dynamic_shapes", True)
    @patch("functorch.compile.config.use_fake_tensor", True)
    @skipIfNoSympy
    def test_default_partitioner_output_tensor_shape_tensor(self):

        inp = [
            torch.randn(10, requires_grad=True),
            torch.randn((3, 10), requires_grad=True),
            torch.randn((2, 10), requires_grad=True),
            torch.randn((10, 1), requires_grad=True),
        ]

        def f(a, b, c, d):
            # Try to force symints intermixed with outputs in the function's returns
            sb = b.size()
            sc = c.size()
            x = sb[0] + sc[0]
            a_sz = (x, a.size(0))
            cat = torch.cat([a.expand(a_sz), b, c])
            mm = torch.mm(cat, d)
            mm2 = torch.mm(mm, a.view(mm.size(1), a.size(0)))  # this saves 4 new ints for backward. why?
            # and what do i have to do to make it save a tensor for backward?
            return cat, sb, c, mm2

        fw_graph_cell = [None]
        bw_graph_cell = [None]
        compiled_outs = aot_function(
            f,
            fw_compiler=partial(extract_graph, graph_cell=fw_graph_cell),
            bw_compiler=partial(extract_graph, graph_cell=bw_graph_cell),
            partition_fn=default_partition,
            decompositions=default_decompositions)(*inp)
        fw_graph = fw_graph_cell[0]
        (compiled_outs[0].sum() + compiled_outs[2].sum()).backward()
        bw_graph = bw_graph_cell[0]

        self.assertEqual(get_num_ins_outs(fw_graph), (4, 13))
        self.assertEqual(get_num_ins_outs(bw_graph), (13, 4))
        _, fw_graph_out_nodes = get_ins_outs(fw_graph)
        self.assertEqual(
            # fw outputs include b.size() which expands to 2 symints,
            #
            # TODO(whc)- are the saved-tensors/saved-symints correct here?
            # i just made the test pass based on what default partition did
            [False, True, True, False, False] + [False] * 5 + [True] * 3,
            [is_sym_node(n) for n in fw_graph_out_nodes]
        )

        real_outs = f(*inp)
        self.assertEqual(compiled_outs, real_outs)
        self.assertTrue(isinstance(real_outs[1], torch.Size))

        # TODO(whc) we should learn to return torch.Sizes
        self.assertFalse(isinstance(compiled_outs[1], torch.Size))

    @patch("functorch.compile.config.use_dynamic_shapes", True)
    @patch("functorch.compile.config.use_fake_tensor", True)
    @unittest.skipIf(not USE_NETWORKX, "networkx not available")
    @skipIfNoSympy
    def test_min_cut_partitioner_output_tensor_shape_tensor(self):

        inp = [
            torch.randn(10, requires_grad=True),
            torch.randn((3, 10), requires_grad=True),
            torch.randn((2, 10), requires_grad=True),
            torch.randn((10, 1), requires_grad=True),
        ]

        def f(a, b, c, d):
            # Try to force symints intermixed with outputs in the function's returns
            sb = b.size()
            sc = c.size()
            x = sb[0] + sc[0]
            a_sz = (x, a.size(0))
            cat = torch.cat([a.expand(a_sz), b, c])
            mm = torch.mm(cat, d)
            mm2 = torch.mm(mm, a.view(mm.size(1), a.size(0)))  # this saves 4 new ints for backward. why?
            # and what do i have to do to make it save a tensor for backward?
            return cat, sb, c, mm2

        fw_graph_cell = [None]
        bw_graph_cell = [None]
        compiled_outs = aot_function(
            f,
            fw_compiler=partial(extract_graph, graph_cell=fw_graph_cell),
            bw_compiler=partial(extract_graph, graph_cell=bw_graph_cell),
            partition_fn=min_cut_rematerialization_partition,
            decompositions=default_decompositions)(*inp)
        fw_graph = fw_graph_cell[0]
        (compiled_outs[0].sum() + compiled_outs[2].sum()).backward()
        bw_graph = bw_graph_cell[0]

        self.assertEqual(get_num_ins_outs(fw_graph), (4, 13))
        self.assertEqual(get_num_ins_outs(bw_graph), (13, 4))
        _, fw_graph_out_nodes = get_ins_outs(fw_graph)
        self.assertEqual(
            # fw outputs include b.size() which expands to 2 symints,
            # then 4 tensors (transposes of matricies used for mm) are saved
            # finally 4 symints are saved
            [False, True, True, False, False] + [False] * 4 + [True] * 4,
            [is_sym_node(n) for n in fw_graph_out_nodes]
        )

        real_outs = f(*inp)
        self.assertEqual(compiled_outs, real_outs)
        self.assertTrue(isinstance(real_outs[1], torch.Size))

        # TODO(whc) we should learn to return torch.Sizes
        self.assertFalse(isinstance(compiled_outs[1], torch.Size))

    @unittest.skipIf(not USE_NETWORKX, "networkx not available")
    def test_min_cut_partitioner(self):
        def f(x):
            return x.cos().cos().cos()

        fw_graph, bw_graph = get_fw_bw_graph(f, [torch.randn(3, requires_grad=True)])
        self.assertEqual(get_num_ins_outs(fw_graph), (1, 2))
        self.assertEqual(get_num_ins_outs(bw_graph), (2, 1))

        def f(a, b, c, d):
            x = a + b + c + d
            return x.cos().cos()

        fw_graph, bw_graph = get_fw_bw_graph(f, [torch.randn(3, requires_grad=True) for _ in range(4)])
        self.assertEqual(get_num_ins_outs(fw_graph), (4, 2))
        self.assertEqual(get_num_ins_outs(bw_graph), (2, 4))

        def f(x):
            return torch.mm(x, torch.ones(x.shape)).tanh().tanh()
        fw_graph, bw_graph = get_fw_bw_graph(f, [torch.randn(5, 5, requires_grad=True)])
        self.assertEqual(get_num_ins_outs(fw_graph), (1, 3))

        ins, outs = get_ins_outs(fw_graph)
        self.assertEqual(outs[1].target, torch.ops.aten.mm.default)

    @unittest.skipIf(not USE_NETWORKX, "networkx not available")
    def test_min_cut_partitioner_recomputable_ops(self):
        def f(x):
            return x * x * x

        recomputable_ops = []
        partition_fn = partial(min_cut_rematerialization_partition, recomputable_ops=recomputable_ops)

        fw_graph, bw_graph = get_fw_bw_graph(f, [torch.randn(3, requires_grad=True)], partition_fn)
        # Expected forward graph:
        # opcode         name       target           args                        kwargs
        # -------------  ---------  ---------------  --------------------------  --------
        # placeholder    primals_1  primals_1        ()                          {}
        # call_function  mul        aten.mul.Tensor  (primals_1, primals_1)      {}
        # call_function  mul_1      aten.mul.Tensor  (mul, primals_1)            {}
        # output         output     output           ([mul_1, primals_1, mul],)  {}
        self.assertEqual(get_num_ins_outs(fw_graph), (1, 3))
        # Expected backward graph:
        # opcode         name        target           args                     kwargs
        # -------------  ----------  ---------------  -----------------------  --------
        # placeholder    primals_1   primals_1        ()                       {}
        # placeholder    mul         mul              ()                       {}
        # placeholder    tangents_1  tangents_1       ()                       {}
        # call_function  mul_2       aten.mul.Tensor  (tangents_1, mul)        {}
        # call_function  mul_3       aten.mul.Tensor  (tangents_1, primals_1)  {}
        # call_function  mul_4       aten.mul.Tensor  (mul_3, primals_1)       {}
        # call_function  add         aten.add.Tensor  (mul_2, mul_4)           {}
        # call_function  add_1       aten.add.Tensor  (add, mul_4)             {}
        # output         output      output           ([add_1],)               {}
        self.assertEqual(get_num_ins_outs(bw_graph), (3, 1))

        recomputable_ops = [torch.ops.aten.mul]
        partition_fn = partial(min_cut_rematerialization_partition, recomputable_ops=recomputable_ops)
        fw_graph, bw_graph = get_fw_bw_graph(f, [torch.randn(3, requires_grad=True)], partition_fn)
        # Expected forward graph:
        # opcode         name       target           args                    kwargs
        # -------------  ---------  ---------------  ----------------------  --------
        # placeholder    primals_1  primals_1        ()                      {}
        # call_function  mul        aten.mul.Tensor  (primals_1, primals_1)  {}
        # call_function  mul_1      aten.mul.Tensor  (mul, primals_1)        {}
        # output         output     output           ([mul_1, primals_1],)   {}
        self.assertEqual(get_num_ins_outs(fw_graph), (1, 2))
        # Expected backward graph:
        # opcode         name        target           args                     kwargs
        # -------------  ----------  ---------------  -----------------------  --------
        # placeholder    primals_1   primals_1        ()                       {}
        # placeholder    tangents_1  tangents_1       ()                       {}
        # call_function  mul         aten.mul.Tensor  (primals_1, primals_1)   {} # RECOMPUTED
        # call_function  mul_2       aten.mul.Tensor  (tangents_1, mul)        {}
        # call_function  mul_3       aten.mul.Tensor  (tangents_1, primals_1)  {}
        # call_function  mul_4       aten.mul.Tensor  (mul_3, primals_1)       {}
        # call_function  add         aten.add.Tensor  (mul_2, mul_4)           {}
        # call_function  add_1       aten.add.Tensor  (add, mul_4)             {}
        # output         output      output           ([add_1],)               {}
        self.assertEqual(get_num_ins_outs(bw_graph), (2, 1))

    def test_contiguous(self):
        # The test simulates the condition where transpose followed by view
        # happens in the backward pass.
        # https://discuss.pytorch.org/t/error-on-transpose-and-view/434
        def f(x):
            return x.view(2, 3).t()

        inp = torch.randn(6, requires_grad=True)
        out = aot_function(f, nop)(inp)
        torch.autograd.grad(out, inp, torch.randn(3, 2))

    def test_preserve_random(self):
        def fn(x):
            return torch.nn.functional.dropout(x, 0.5) + x

        x = torch.randn(4)

        torch.manual_seed(0)
        ref = fn(x)

        torch.manual_seed(0)
        aot_fn = aot_function(fn, nop)
        res = aot_fn(x)

        assert torch.allclose(ref, res)

    @unittest.skipIf(not torch.cuda.is_available(), "CUDA is unavailable")
    @unittest.skipIf(not USE_TORCHVISION, "test requires torchvision")
    def test_autocast(self):
        mod = torchvision.models.resnet18().cuda()
        mod.train()

        x = torch.randn(16, 3, 32, 32, device="cuda")
        aot_mod = memory_efficient_fusion(mod)

        # Ensure that AOT Autograd works with AMP
        with torch.cuda.amp.autocast(True):
            res = aot_mod(x)
        res.sum().backward()

class TestAOTModuleSimplified(AOTTestCase):
    def test_aot_module_simplified(self):
        class MockModule(torch.nn.Module):
            def __init__(self):
                super().__init__()
                self.linear = torch.nn.Linear(20, 30)

            def forward(self, x, y):
                return (self.linear(x) + y, )

        mod = MockModule()
        mod.zero_grad()

        x = torch.randn(128, 20, requires_grad=True)
        y = torch.randn(128, 30, requires_grad=True)
        inputs = [x, y]
        cloned_inputs = [x.detach().clone().requires_grad_(True) for x in inputs]

        ref = mod(*inputs)
        ref[0].sum().backward()

        aot_mod = aot_module_simplified(mod, nop)
        aot_mod.zero_grad()
        res = aot_mod(*cloned_inputs)
        res[0].sum().backward()

        assert torch.allclose(ref[0], res[0])
        assert torch.allclose(inputs[0].grad, cloned_inputs[0].grad)
        assert torch.allclose(inputs[1].grad, cloned_inputs[1].grad)

    def test_aot_module_simplified_preserves_stack_trace(self):
        class MockModule(torch.nn.Module):
            def __init__(self):
                super().__init__()
                self.linear = torch.nn.Linear(20, 30)

            def forward(self, x, y):
                z = self.linear(x)
                z = z + y
                z = z.relu()
                return (z, )

        tracer = torch.fx.Tracer()
        tracer.record_stack_traces = True
        graph = tracer.trace(MockModule())
        mod = torch.fx.GraphModule(tracer.root, graph)

        for node in mod.graph.nodes:
            if node.op == 'output':
                continue
            self.assertTrue(node.stack_trace is not None)
            assert 'test_aotdispatch.py' in node.stack_trace

        def assert_compiler(gm: torch.fx.GraphModule, _):
            for node in gm.graph.nodes:
                if node.op == 'output' or node.op == 'placeholder':
                    continue
                self.assertTrue(node.stack_trace is not None)
                assert 'test_aotdispatch.py' in node.stack_trace
            return gm.forward  # return a python callable

        aot_mod = aot_module_simplified(mod, fw_compiler=assert_compiler, bw_compiler=assert_compiler)

        x = torch.randn(128, 20, requires_grad=True)
        y = torch.randn(128, 30, requires_grad=True)
        inputs = [x, y]
        res = aot_mod(*inputs)
        res[0].sum().backward()

# entries in here don't work and need to be fixed.
# Each one of these is a bug (or needs to be investigated)
aot_autograd_failures = {
    # data-dependent control flow
    xfail('cov'),
    xfail('istft'),
    xfail('nn.functional.gaussian_nll_loss'),
    xfail('tensor_split'),
    xfail('corrcoef'),
    xfail('quantile'),
    xfail('nanquantile'),
    xfail('narrow'),
    xfail('index_reduce'),
    xfail('istft'),
    xfail('linalg.eig'),
    xfail('scatter_reduce', 'prod'),

    skip('as_strided_scatter'),

    # Too annoying to generate random inputs
    xfail('cholesky'),
    xfail('linalg.cholesky'),

    # Given input size: (s0xs1x2). Calculated output size: ...
    skip('max_pool2d_with_indices_backward'),

    # Misc
    xfail('to_sparse'),
    xfail('corrcoef'),
    xfail('cov'),
    xfail('chalf'),  # RuntimeError: "sum_cpu" not implemented for 'ComplexHalf'
    xfail('sparse.sampled_addmm'),
    skip('nn.functional.binary_cross_entropy_with_logits'),  # seems to fail sometimes?
    skip('nn.functional.margin_ranking_loss'),  # seems flaky
    skip('linalg.lu_solve'),  # flaky
    skip('linalg.householder_product'),  # flaky
    decorate('matmul', decorator=unittest.skipIf(IS_ARM64, 'flaky')),
    decorate('__rmatmul__', decorator=unittest.skipIf(IS_ARM64, 'flaky')),
}

symbolic_aot_autograd_failures = {
    xfail('__rmatmul__', ''),  # Cannot call sizes() on tensor with symbolic sizes/strides
    xfail('addmv', ''),  # aten.addmv.default - couldn't find symbolic meta function/decomposition
    xfail('addr', ''),  # Cannot call sizes() on tensor with symbolic sizes/strides
    xfail('amax', ''),  # Cannot call sizes() on tensor with symbolic sizes/strides
    xfail('amin', ''),  # Cannot call sizes() on tensor with symbolic sizes/strides
    xfail('as_strided', ''),  # Tensor-likes are not close!
    xfail('baddbmm', ''),  # aten.baddbmm.default - couldn't find symbolic meta function/decomposition
    xfail('block_diag', ''),  # Cannot call sizes() on tensor with symbolic sizes/strides
    xfail('cartesian_prod', ''),  # Cannot call numel() on tensor with symbolic sizes/strides
    xfail('cdouble'),  # RuntimeError: aten.view_as_real.default - couldn't find symbolic meta function/decomposition
    xfail('cfloat'),  # RuntimeError: aten.view_as_real.default - couldn't find symbolic meta function/decomposition
    xfail('cdist', ''),  # Cannot call sizes() on tensor with symbolic sizes/strides
    xfail('cholesky_inverse', ''),  # could not find kernel
    xfail('cholesky_solve', ''),  # could not find kernel
    xfail('chunk', ''),  # Cannot call sizes() on tensor with symbolic sizes/strides
    xfail('column_stack', ''),  # Cannot call sizes() on tensor with symbolic sizes/strides
    xfail('combinations', ''),  # aten.masked_select.default
    xfail('complex', ''),  # aten.view_as_real.default - couldn't find symbolic meta function/decomposition
    xfail('cross', ''),  # aten.linalg_cross.default - couldn't find symbolic meta function/decomposition
    xfail('cummax', ''),  # aten.cummax.default - couldn't find symbolic meta function/decomposition
    xfail('cummin', ''),  # aten.cummin.default - couldn't find symbolic meta function/decomposition
    xfail('cumprod', ''),  # aten.cumprod.default - couldn't find symbolic meta function/decomposition
    xfail('cumsum', ''),  # aten.cumsum.default - couldn't find symbolic meta function/decomposition
    xfail('cumulative_trapezoid', ''),  # Cannot call sizes() on tensor with symbolic sizes/strides
    xfail('deg2rad', ''),  # aten.deg2rad.default - couldn't find symbolic meta function/decomposition
    xfail('diff', ''),  # aten.zeros_like.default - couldn't find symbolic meta function/decomposition
    xfail('digamma', ''),  # aten.polygamma.default - couldn't find symbolic meta function/decomposition
    xfail('dist', ''),  # aten.dist.default - couldn't find symbolic meta function/decomposition
    xfail('dsplit', ''),  # Cannot call sizes() on tensor with symbolic sizes/strides
    xfail('fft.fft2', ''),  # Cannot call sizes() on tensor with symbolic sizes/strides
    xfail('fft.fft', ''),  # Cannot call sizes() on tensor with symbolic sizes/strides
    xfail('fft.fftn', ''),  # Cannot call sizes() on tensor with symbolic sizes/strides
    xfail('fft.fftshift', ''),  # Cannot call sizes() on tensor with symbolic sizes/strides
    xfail('fft.hfft2', ''),  # Cannot call sizes() on tensor with symbolic sizes/strides
    xfail('fft.hfft', ''),  # Cannot call sizes() on tensor with symbolic sizes/strides
    xfail('fft.hfftn', ''),  # Cannot call sizes() on tensor with symbolic sizes/strides
    xfail('fft.ifft2', ''),  # Cannot call sizes() on tensor with symbolic sizes/strides
    xfail('fft.ifft', ''),  # Cannot call sizes() on tensor with symbolic sizes/strides
    xfail('fft.ifftn', ''),  # Cannot call sizes() on tensor with symbolic sizes/strides
    xfail('fft.ifftshift', ''),  # Cannot call sizes() on tensor with symbolic sizes/strides
    xfail('fft.ihfft2', ''),  # Cannot call sizes() on tensor with symbolic sizes/strides
    xfail('fft.ihfft', ''),  # Cannot call sizes() on tensor with symbolic sizes/strides
    xfail('fft.ihfftn', ''),  # Cannot call sizes() on tensor with symbolic sizes/strides
    xfail('fft.irfft2', ''),  # Cannot call sizes() on tensor with symbolic sizes/strides
    xfail('fft.irfft', ''),  # Cannot call sizes() on tensor with symbolic sizes/strides
    xfail('fft.irfftn', ''),  # Cannot call sizes() on tensor with symbolic sizes/strides
    xfail('fft.rfft2', ''),  # Cannot call sizes() on tensor with symbolic sizes/strides
    xfail('fft.rfft', ''),  # Cannot call sizes() on tensor with symbolic sizes/strides
    xfail('fft.rfftn', ''),  # Cannot call sizes() on tensor with symbolic sizes/strides
    xfail('frexp', ''),  # aten.frexp.Tensor - couldn't find symbolic meta function/decomposition
    xfail('gradient', ''),  # Cannot call sizes() on tensor with symbolic sizes/strides
    xfail('hsplit', ''),  # Cannot call sizes() on tensor with symbolic sizes/strides
    xfail('i0', ''),  # aten.i0.default - couldn't find symbolic meta function/decomposition
    xfail('index_put', ''),  # Cannot call sizes() on tensor with symbolic sizes/strides
    xfail('inner', ''),  # Cannot call sizes() on tensor with symbolic sizes/strides
    xfail('kron', ''),  # Cannot call sizes() on tensor with symbolic sizes/strides
    xfail('kthvalue', ''),  # Cannot call sizes() on tensor with symbolic sizes/strides
    xfail('linalg.cholesky_ex', ''),  # aten.linalg_cholesky_ex.default - couldn't find symbolic meta functio...
    xfail('linalg.cond', ''),  # Cannot call numel() on tensor with symbolic sizes/strides
    xfail('linalg.cross', ''),  # aten.linalg_cross.default - couldn't find symbolic meta function/decomposition
    xfail('linalg.det', ''),  # aten._linalg_det.default - couldn't find symbolic meta function/decomposition
    xfail('linalg.det', 'singular'),  # aten._linalg_det.default - couldn't find symbolic meta function/deco...
    xfail('linalg.eigh', ''),  # aten._linalg_eigh.default - couldn't find symbolic meta function/decomposition
    xfail('linalg.eigvals', ''),  # aten.linalg_eig.default - couldn't find symbolic meta function/decomposition
    xfail('linalg.eigvalsh', ''),  # aten._linalg_eigh.default - couldn't find symbolic meta function/decompo...
    xfail('linalg.householder_product', ''),  # aten.linalg_householder_product.default - couldn't find symbo...
    xfail('linalg.inv', ''),  # aten.linalg_inv_ex.default - couldn't find symbolic meta function/decomposition
    xfail('linalg.inv_ex', ''),  # aten.linalg_inv_ex.default - couldn't find symbolic meta function/decompos...
    xfail('linalg.lstsq', ''),  # aten.linalg_lstsq.default - couldn't find symbolic meta function/decomposition
    xfail('linalg.lstsq', 'grad_oriented'),  # aten.linalg_lstsq.default - couldn't find symbolic meta funct...
    xfail('linalg.lu', ''),  # aten.linalg_lu.default - couldn't find symbolic meta function/decomposition
    xfail('linalg.lu_factor', ''),  # aten.linalg_lu_factor_ex.default - couldn't find symbolic meta function...
    xfail('linalg.lu_factor_ex', ''),  # aten.linalg_lu_factor_ex.default - couldn't find symbolic meta funct...
    xfail('linalg.lu_solve', ''),  # aten.linalg_lu_solve.default - couldn't find symbolic meta function/deco...
    xfail('linalg.matrix_norm', ''),  # Cannot call sizes() on tensor with symbolic sizes/strides
    xfail('linalg.matrix_power', ''),  # Cannot call sizes() on tensor with symbolic sizes/strides
    xfail('linalg.multi_dot', ''),  # Cannot call sizes() on tensor with symbolic sizes/strides
    xfail('linalg.norm', ''),  # Cannot call sizes() on tensor with symbolic sizes/strides
    xfail('linalg.norm', 'subgradients_at_zero'),  # Cannot call sizes() on tensor with symbolic sizes/strides
    xfail('linalg.pinv', ''),  # aten.linalg_pinv.atol_rtol_tensor - couldn't find symbolic meta function/dec...
    xfail('linalg.pinv', 'hermitian'),  # aten.linalg_pinv.atol_rtol_tensor - couldn't find symbolic meta fu...
    xfail('linalg.qr', ''),  # aten.linalg_qr.default - couldn't find symbolic meta function/decomposition
    xfail('linalg.slogdet', ''),  # aten._linalg_slogdet.default - couldn't find symbolic meta function/decom...
    xfail('linalg.solve', ''),  # aten._linalg_solve_ex.default - couldn't find symbolic meta function/decomp...
    xfail('linalg.solve_ex', ''),  # aten._linalg_solve_ex.default - couldn't find symbolic meta function/dec...
    xfail('linalg.solve_triangular', ''),  # aten.linalg_solve_triangular.default - couldn't find symbolic me...
    xfail('linalg.svd', ''),  # aten._linalg_svd.default - couldn't find symbolic meta function/decomposition
    xfail('linalg.svdvals', ''),  # aten._linalg_svd.default - couldn't find symbolic meta function/decomposi...
    xfail('linalg.tensorinv', ''),  # Cannot call sizes() on tensor with symbolic sizes/strides
    xfail('linalg.tensorsolve', ''),  # Cannot call sizes() on tensor with symbolic sizes/strides
    xfail('linalg.vander', ''),  # Cannot call sizes() on tensor with symbolic sizes/strides
    xfail('logaddexp2', ''),  # aten.logaddexp2.default - couldn't find symbolic meta function/decomposition
    xfail('logaddexp', ''),  # aten.logaddexp.default - couldn't find symbolic meta function/decomposition
    xfail('logcumsumexp', ''),  # aten.logcumsumexp.default - couldn't find symbolic meta function/decomposition
    xfail('logdet', ''),  # Cannot call sizes() on tensor with symbolic sizes/strides
    xfail('logsumexp', ''),  # Cannot call sizes() on tensor with symbolic sizes/strides
    xfail('lu', ''),  # aten.linalg_lu_factor_ex.default - couldn't find symbolic meta function/decomposition
    xfail('lu_solve', ''),  # aten.linalg_lu_solve.default - couldn't find symbolic meta function/decomposition
    xfail('lu_unpack', ''),  # aten.lu_unpack.default - couldn't find symbolic meta function/decomposition
    xfail('masked.amax', ''),  # Cannot call sizes() on tensor with symbolic sizes/strides
    xfail('masked.amin', ''),  # Cannot call sizes() on tensor with symbolic sizes/strides
    xfail('masked.cumprod', ''),  # aten.cumprod.default - couldn't find symbolic meta function/decomposition
    xfail('masked.cumsum', ''),  # aten.cumsum.default - couldn't find symbolic meta function/decomposition
    xfail('masked_fill', ''),  # could not find kernel
    xfail('masked.logaddexp', ''),  # aten.logaddexp.default - couldn't find symbolic meta function/decomposi...
    xfail('masked.logsumexp', ''),  # Cannot call sizes() on tensor with symbolic sizes/strides
    # Seems flaky: https://github.com/pytorch/pytorch/issues/88883
    skip('masked.median', ''),  # Cannot call sizes() on tensor with symbolic sizes/strides
    xfail('masked.prod', ''),  # Cannot call sizes() on tensor with symbolic sizes/strides
    xfail('masked_scatter', ''),  # Cannot call sizes() on tensor with symbolic sizes/strides
    xfail('masked_select', ''),  # aten.masked_select.default - couldn't find symbolic meta function/decompos...
    xfail('matmul', ''),  # Cannot call sizes() on tensor with symbolic sizes/strides
    xfail('matrix_exp', ''),  # aten.linalg_matrix_exp.default - couldn't find symbolic meta function/decompo...
    xfail('median', ''),  # could not find kernel
    xfail('meshgrid', 'list_of_tensors'),  # Cannot call numel() on tensor with symbolic sizes/strides
    xfail('meshgrid', 'variadic_tensors'),  # Cannot call numel() on tensor with symbolic sizes/strides
    xfail('min', 'reduction_with_dim'),  # Cannot call sizes() on tensor with symbolic sizes/strides
    xfail('mode', ''),  # Cannot call sizes() on tensor with symbolic sizes/strides
    xfail('mv', ''),  # Cannot call sizes() on tensor with symbolic sizes/strides
<<<<<<< HEAD
    xfail('nanmedian', ''),  # aten.logical_or_.default - couldn't find symbolic meta function/decomposition
=======
    xfail('mvlgamma', 'mvlgamma_p_1'),  # aten.digamma_.default - couldn't find symbolic meta function/decom...
    xfail('mvlgamma', 'mvlgamma_p_3'),  # aten.digamma_.default - couldn't find symbolic meta function/decom...
    xfail('mvlgamma', 'mvlgamma_p_5'),  # aten.digamma_.default - couldn't find symbolic meta function/decom...
>>>>>>> f6a534a2

    # Deleting this in a followup
    xfail('nn.functional.poisson_nll_loss', ''),

    xfail('nn.functional._scaled_dot_product_attention', ''),  # Cannot call sizes() on tensor with symbolic ...
    xfail('nn.functional.adaptive_avg_pool3d', ''),  # aten._adaptive_avg_pool3d_backward.default - couldn't ...
    xfail('nn.functional.adaptive_max_pool1d', ''),  # Cannot call sizes() on tensor with symbolic sizes/strides
    xfail('nn.functional.adaptive_max_pool2d', ''),  # aten.adaptive_max_pool2d.default - couldn't find symbo...
    xfail('nn.functional.adaptive_max_pool3d', ''),  # argument 'output_size' (position 2...
    xfail('nn.functional.avg_pool3d', ''),  # aten.avg_pool3d.default - couldn't find symbolic meta function/...
    skip('nn.functional.batch_norm', ''),  # '0 is not tracked with proxy for <torch.fx.experimental.proxy_te..
    xfail('nn.functional.bilinear', ''),  # Cannot call sizes() on tensor with symbolic sizes/strides
    xfail('nn.functional.binary_cross_entropy', ''),  # aten.fill_.Scalar - couldn't find symbolic meta funct...
    xfail('nn.functional.cosine_embedding_loss', ''),  # Cannot call sizes() on tensor with symbolic sizes/st...
    xfail('nn.functional.cosine_similarity', ''),  # Cannot call sizes() on tensor with symbolic sizes/strides
    xfail('nn.functional.cross_entropy', ''),  # Cannot call sizes() on tensor with symbolic sizes/strides
    xfail('nn.functional.ctc_loss', ''),  # aten._ctc_loss.Tensor - couldn't find symbolic meta function/deco...
<<<<<<< HEAD
    xfail('nn.functional.dropout', ''),  # aten.bernoulli.p - couldn't find symbolic meta function/deco...
    xfail('nn.functional.dropout2d', ''),  # aten.bernoulli.p - couldn't find symbolic meta function/deco...
    xfail('nn.functional.dropout3d', ''),  # aten.bernoulli.p - couldn't find symbolic meta function/deco...
=======
>>>>>>> f6a534a2
    xfail('nn.functional.embedding_bag', ''),  # Cannot call sizes() on tensor with symbolic sizes/strides
    xfail('nn.functional.fractional_max_pool2d', ''),  # rand() received an invalid combination of arguments - g...
    xfail('nn.functional.fractional_max_pool3d', ''),  # rand() received an invalid combination of arguments - g...
    xfail('nn.functional.grid_sample', ''),  # prims::arange() Expected a value of type 'number' for argument...
    xfail('nn.functional.group_norm', ''),  # Cannot call sizes() on tensor with symbolic sizes/strides
    xfail('nn.functional.hinge_embedding_loss', ''),  # aten.zeros_like.default - couldn't find symbolic meta...
    xfail('nn.functional.interpolate', 'area'),  # Cannot call sizes() on tensor with symbolic sizes/strides
    xfail('nn.functional.interpolate', 'bicubic'),  # Cannot call sizes() on tensor with symbolic sizes/strides
    xfail('nn.functional.interpolate', 'bilinear'),  # Cannot call sizes() on tensor with symbolic sizes/str...
    xfail('nn.functional.interpolate', 'linear'),  # Cannot call sizes() on tensor with symbolic sizes/strides
    xfail('nn.functional.interpolate', 'nearest'),  # Cannot call sizes() on tensor with symbolic sizes/strides
    xfail('nn.functional.interpolate', 'trilinear'),  # Cannot call sizes() on tensor with symbolic sizes/st...
    xfail('nn.functional.max_pool1d', ''),  # Cannot call sizes() on tensor with symbolic sizes/strides
    xfail('nn.functional.max_pool2d', ''),  # aten.max_pool2d_with_indices_backward.default - couldn't find s...
    xfail('nn.functional.max_pool3d', ''),  # aten.max_pool3d_with_indices.default - couldn't find symbolic m...
    xfail('nn.functional.max_unpool1d', ''),  # aten.max_unpool2d.default - couldn't find symbolic meta funct...
    xfail('nn.functional.max_unpool1d', 'grad'),  # aten.max_unpool2d.default - couldn't find symbolic meta ...
    xfail('nn.functional.max_unpool2d', ''),  # aten.max_unpool2d.default - couldn't find symbolic meta funct...
    xfail('nn.functional.max_unpool2d', 'grad'),  # aten.max_unpool2d.default - couldn't find symbolic meta ...
    xfail('nn.functional.max_unpool3d', ''),  # aten.max_unpool3d.default - couldn't find symbolic meta funct...
    xfail('nn.functional.max_unpool3d', 'grad'),  # aten.max_unpool3d.default - couldn't find symbolic meta ...
    xfail('nn.functional.multi_margin_loss', ''),  # could not find kernel
    xfail('nn.functional.multilabel_margin_loss', ''),  # could not find kernel
    xfail('nn.functional.nll_loss', ''),  # Cannot call sizes() on tensor with symbolic sizes/strides
    xfail('nn.functional.pad', 'reflect'),  # aten.reflection_pad1d.default - couldn't find symbolic meta fu...
    xfail('nn.functional.pad', 'replicate'),  # aten.replication_pad1d.default - couldn't find symbolic meta...
    xfail('nn.functional.pdist', ''),  # could not find kernel
    xfail('nn.functional.pixel_shuffle', ''),  # aten.pixel_shuffle.default - couldn't find symbolic meta fun...
    xfail('nn.functional.pixel_unshuffle', ''),  # aten.pixel_unshuffle.default - couldn't find symbolic meta...
    xfail('nn.functional.prelu', ''),  # Cannot call sizes() on tensor with symbolic sizes/strides
    xfail('nn.functional.rrelu', ''),  # aten.rrelu_with_noise.default - couldn't find symbolic meta function...
    xfail('nn.functional.smooth_l1_loss', ''),  # could not find kernel
    xfail('nn.functional.unfold', ''),  # Cannot call sizes() on tensor with symbolic sizes/strides
    xfail('nn.functional.upsample_bilinear', ''),  # Cannot call sizes() on tensor with symbolic sizes/strides
    xfail('nn.functional.upsample_nearest', ''),  # Cannot call sizes() on tensor with symbolic sizes/strides
    xfail('norm', 'nuc'),  # aten._linalg_svd.default - couldn't find symbolic meta function/decomposition
    xfail('normal', ''),  # Cannot call sizes() on tensor with symbolic sizes/strides
    xfail('normal', 'number_mean'),  # Cannot call sizes() on tensor with symbolic sizes/strides
    xfail('ormqr', ''),  # aten.ormqr.default - couldn't find symbolic meta function/decomposition
    xfail('outer', ''),  # Cannot call sizes() on tensor with symbolic sizes/strides
    xfail('pca_lowrank', ''),  # could not find kernel
    xfail('pinverse', ''),  # aten.linalg_pinv.atol_rtol_tensor - couldn't find symbolic meta function/decomp...
    xfail('polar', ''),  # could not find kernel
    xfail('polygamma', 'polygamma_n_0'),  # aten.polygamma.default - couldn't find symbolic meta function/de...
    xfail('polygamma', 'polygamma_n_1'),  # aten.polygamma.default - couldn't find symbolic meta function/de...
    xfail('polygamma', 'polygamma_n_2'),  # aten.polygamma.default - couldn't find symbolic meta function/de...
    xfail('polygamma', 'polygamma_n_3'),  # aten.polygamma.default - couldn't find symbolic meta function/de...
    xfail('polygamma', 'polygamma_n_4'),  # aten.polygamma.default - couldn't find symbolic meta function/de...
    xfail('prod', ''),  # Cannot call numel() on tensor with symbolic sizes/strides
    xfail('put', ''),  # Cannot call sizes() on tensor with symbolic sizes/strides
    xfail('qr', ''),  # aten.linalg_qr.default - couldn't find symbolic meta function/decomposition
    xfail('rad2deg', ''),  # aten.rad2deg.default - couldn't find symbolic meta function/decomposition
    xfail('renorm', ''),  # aten.renorm.default - couldn't find symbolic meta function/decomposition
    xfail('repeat_interleave', ''),  # aten.repeat_interleave.Te...
    xfail('reshape_as', ''),  # Cannot call sizes() on tensor with symbolic sizes/strides
    xfail('roll', ''),  # narrow() received an invalid combination of arguments - got (FakeTensor, int, torch._C...
    xfail('round', ''),  # aten.round.default - couldn't find symbolic meta function/decomposition
    xfail('round', 'decimals_0'),  # aten.round.decimals - couldn't find symbolic meta function/decomposition
    xfail('round', 'decimals_3'),  # aten.round.decimals - couldn't find symbolic meta function/decomposition
    xfail('round', 'decimals_neg_3'),  # aten.round.decimals - couldn't find symbolic meta function/decompos...
    xfail('segment_reduce', 'lengths'),  # aten.segment_reduce.default - couldn't find symbolic meta functio...
    xfail('segment_reduce', 'offsets'),  # aten.segment_reduce.default - couldn't find symbolic meta functio...
    xfail('sgn', ''),  # Cannot call sizes() on tensor with symbolic sizes/strides
    xfail('special.i1', ''),  # aten.i0.default - couldn't find symbolic meta function/decomposition
    xfail('special.polygamma', 'special_polygamma_n_0'),  # aten.polygamma.default - couldn't find symbolic ...
    xfail('split', ''),  # Cannot call sizes() on tensor with symbolic sizes/strides
    xfail('std', ''),  # Cannot call numel() on tensor with symbolic sizes/strides
    xfail('std_mean', ''),  # Cannot call numel() on tensor with symbolic sizes/strides
    xfail('stft', ''),  # Cannot call sizes() on tensor with symbolic sizes/strides
    xfail('sum_to_size', ''),  # Cannot call sizes() on tensor with symbolic sizes/strides
    xfail('svd', ''),  # aten._linalg_svd.default - couldn't find symbolic meta function/decomposition
    xfail('svd_lowrank', ''),  # could not find kernel
    xfail('symeig', ''),  # aten.symeig.default - couldn't find symbolic meta function/decomposition
    xfail('take_along_dim', ''),  # Cannot call sizes() on tensor with symbolic sizes/strides
    xfail('take', ''),  # aten.take.default - couldn't find symbolic meta function/decomposition
    xfail('tensordot', ''),  # Cannot call sizes() on tensor with symbolic sizes/strides
    xfail('trace', ''),  # Cannot call sizes() on tensor with symbolic sizes/strides
    xfail('trapezoid', ''),  # Cannot call sizes() on tensor with symbolic sizes/strides
    xfail('trapz', ''),  # Cannot call sizes() on tensor with symbolic sizes/strides
    xfail('triangular_solve', ''),  # aten.triangular_solve.default - couldn't find symbolic meta function/de...
    xfail('unflatten', ''),  # Cannot call sizes() on tensor with symbolic sizes/strides
    xfail('var', ''),  # Cannot call numel() on tensor with symbolic sizes/strides
    xfail('var_mean', ''),  # Cannot call numel() on tensor with symbolic sizes/strides
    xfail('view_as_complex', ''),  # aten.view_as_complex.default - couldn't find symbolic meta function/deco...
    xfail('view_as', ''),  # Cannot call sizes() on tensor with symbolic sizes/strides
    xfail('vsplit', ''),  # Cannot call sizes() on tensor with symbolic sizes/strides
}

def _test_aot_autograd_helper(self, device, dtype, op):
    if not op.supports_autograd:
        self.skipTest("Op does not support autograd")

    sample_inputs_itr = op.sample_inputs(device, dtype, requires_grad=True)
    for sample_input in sample_inputs_itr:
        t_args = [sample_input.input] + list(sample_input.args)
        t_kwargs = sample_input.kwargs
        flat_args, args_spec = pytree.tree_flatten((t_args, t_kwargs))
        sentinel_val = -42
        is_tensor_spec = [sentinel_val if isinstance(arg, torch.Tensor) else arg for arg in flat_args]
        args = [arg for arg in flat_args if isinstance(arg, torch.Tensor)]

        def f(args):
            cur_flat_args = list(is_tensor_spec)
            args = iter(args)
            for idx, v in enumerate(cur_flat_args):
                if v == sentinel_val:
                    cur_flat_args[idx] = next(args)
            c_args, c_kwargs = pytree.tree_unflatten(cur_flat_args, args_spec)
            return op.op(*c_args, **c_kwargs)

        def call_forwards_backwards(f):
            out = wrapper_set_seed(f, args)
            if isinstance(out, tuple):
                sm = 0
                for i in out:
                    sm += i.sum()
                sm.backward()
            else:
                out.sum().backward()

        def reset_grads():
            def f(x):
                x.grad = None
            pytree.tree_map(f, args)

        def get_grads(args):
            return pytree.tree_map(lambda x: x.grad, args)

        compiled_f = compiled_function(f, nop, nop)

        try:
            reset_grads()
            call_forwards_backwards(compiled_f)
            compiled_grad = get_grads(args)

            reset_grads()
            call_forwards_backwards(f)
            orig_grad = get_grads(args)
            self.assertEqual(orig_grad, compiled_grad)

            def create_new_arg(x):
                if isinstance(x, torch.Tensor) and x.dtype == torch.float32:
                    return x.detach().uniform_(0, 1).requires_grad_(x.requires_grad)
                return x

            args = pytree.tree_map(create_new_arg, args)

            reset_grads()
            call_forwards_backwards(compiled_f)
            compiled_grad = get_grads(args)

            reset_grads()
            call_forwards_backwards(f)
            orig_grad = get_grads(args)
            self.assertEqual(orig_grad, compiled_grad)
        except DynamicOutputShapeException:
            self.skipTest("Dynamic output shape operation in trace")

class TestEagerFusionOpInfo(AOTTestCase):
    @ops(op_db, allowed_dtypes=(torch.float,))
    @skipOps('TestEagerFusionOpInfo', 'test_aot_autograd_exhaustive', aot_autograd_failures)
    def test_aot_autograd_exhaustive(self, device, dtype, op):
        _test_aot_autograd_helper(self, device, dtype, op)

    @ops(op_db, allowed_dtypes=(torch.float,))
    @skipIfNoSympy
    @patch("functorch.compile.config.use_dynamic_shapes", True)
    @patch("functorch.compile.config.use_fake_tensor", True)
    @patch("functorch.compile.config.use_functionalize", True)
    @skipOps('TestEagerFusionOpInfo', 'test_aot_autograd_symbolic_exhaustive',
             aot_autograd_failures | symbolic_aot_autograd_failures)
    def test_aot_autograd_symbolic_exhaustive(self, device, dtype, op):
        _test_aot_autograd_helper(self, device, dtype, op)

only_for = ("cpu")
instantiate_device_type_tests(
    TestPythonKey,
    globals(),
    only_for=only_for,
)
instantiate_device_type_tests(TestEagerFusionOpInfo, globals(), only_for=only_for)


if __name__ == '__main__':
    run_tests()<|MERGE_RESOLUTION|>--- conflicted
+++ resolved
@@ -1110,13 +1110,6 @@
     xfail('min', 'reduction_with_dim'),  # Cannot call sizes() on tensor with symbolic sizes/strides
     xfail('mode', ''),  # Cannot call sizes() on tensor with symbolic sizes/strides
     xfail('mv', ''),  # Cannot call sizes() on tensor with symbolic sizes/strides
-<<<<<<< HEAD
-    xfail('nanmedian', ''),  # aten.logical_or_.default - couldn't find symbolic meta function/decomposition
-=======
-    xfail('mvlgamma', 'mvlgamma_p_1'),  # aten.digamma_.default - couldn't find symbolic meta function/decom...
-    xfail('mvlgamma', 'mvlgamma_p_3'),  # aten.digamma_.default - couldn't find symbolic meta function/decom...
-    xfail('mvlgamma', 'mvlgamma_p_5'),  # aten.digamma_.default - couldn't find symbolic meta function/decom...
->>>>>>> f6a534a2
 
     # Deleting this in a followup
     xfail('nn.functional.poisson_nll_loss', ''),
@@ -1134,12 +1127,6 @@
     xfail('nn.functional.cosine_similarity', ''),  # Cannot call sizes() on tensor with symbolic sizes/strides
     xfail('nn.functional.cross_entropy', ''),  # Cannot call sizes() on tensor with symbolic sizes/strides
     xfail('nn.functional.ctc_loss', ''),  # aten._ctc_loss.Tensor - couldn't find symbolic meta function/deco...
-<<<<<<< HEAD
-    xfail('nn.functional.dropout', ''),  # aten.bernoulli.p - couldn't find symbolic meta function/deco...
-    xfail('nn.functional.dropout2d', ''),  # aten.bernoulli.p - couldn't find symbolic meta function/deco...
-    xfail('nn.functional.dropout3d', ''),  # aten.bernoulli.p - couldn't find symbolic meta function/deco...
-=======
->>>>>>> f6a534a2
     xfail('nn.functional.embedding_bag', ''),  # Cannot call sizes() on tensor with symbolic sizes/strides
     xfail('nn.functional.fractional_max_pool2d', ''),  # rand() received an invalid combination of arguments - g...
     xfail('nn.functional.fractional_max_pool3d', ''),  # rand() received an invalid combination of arguments - g...
