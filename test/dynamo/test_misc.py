--- conflicted
+++ resolved
@@ -5986,7 +5986,6 @@
         self.assertIsNotNone(r.model)
         self.assertIsNotNone(r.failed_source_expr)
 
-<<<<<<< HEAD
     def test_simple_set_usage(self):
         def foo(x, y):
             setty = {x, y}
@@ -6074,8 +6073,6 @@
         counter = CompileCounter()
         foo = torch._dynamo.optimize(counter)(foo)
         result = foo([x, x, x, x, y], y)
-=======
->>>>>>> bfb67270
 
 class TestTracer(JitTestCase):
     def test_jit_save(self):
