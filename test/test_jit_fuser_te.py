--- conflicted
+++ resolved
@@ -1871,24 +1871,6 @@
 
         script = self.checkScript(eager, (1.0,))
 
-<<<<<<< HEAD
-    def test_adaptive_avg_pool2d(self):
-        # TODO: once the adaptive_avg_pool2d is available in OpInfo DB, this
-        # test should be moved there
-        with inline_fusion_groups():
-            def foo1(x):
-                return torch.nn.functional.adaptive_avg_pool2d(x, (2, 2))
-
-            def foo2(x):
-                return torch.nn.functional.adaptive_avg_pool2d(x, (2))
-
-            x = torch.randn(4, 4, 4)
-            for foo in [foo1, foo2]:
-                f = torch.jit.trace(foo, (x,))
-                kernel = torch._C._te.TensorExprKernel(f.graph)
-                correct_val = f(x)
-                self.assertEqual(kernel.run((x,)), correct_val)
-=======
     def test_cat_2k_args(self):
         with inline_fusion_groups():
             def eager(x):
@@ -1897,7 +1879,23 @@
             trace = self.checkTrace(eager, (x,))
             fusion_groups = self.findFusionGroups(trace.graph_for(x))
             self.assertEqual(len(fusion_groups), 0)
->>>>>>> e0beb2ff
+
+    def test_adaptive_avg_pool2d(self):
+        # TODO: once the adaptive_avg_pool2d is available in OpInfo DB, this
+        # test should be moved there
+        with inline_fusion_groups():
+            def foo1(x):
+                return torch.nn.functional.adaptive_avg_pool2d(x, (2, 2))
+
+            def foo2(x):
+                return torch.nn.functional.adaptive_avg_pool2d(x, (2))
+
+            x = torch.randn(4, 4, 4)
+            for foo in [foo1, foo2]:
+                f = torch.jit.trace(foo, (x,))
+                kernel = torch._C._te.TensorExprKernel(f.graph)
+                correct_val = f(x)
+                self.assertEqual(kernel.run((x,)), correct_val)
 
 
 works_list = [
