# Owner(s): ["module: mkldnn"]

import copy
import itertools
import functools
import unittest
from contextlib import nullcontext

try:
    import torchvision
    HAS_TORCHVISION = True
except ImportError:
    HAS_TORCHVISION = False

skipIfNoTorchVision = unittest.skipIf(not HAS_TORCHVISION, "no torchvision")

import torch
import torch.nn.functional as F
import torch.jit
import torch.backends.mkldnn
from torch.utils import mkldnn as mkldnn_utils
from torch.testing._internal.common_utils import TestCase, \
    run_tests, TemporaryFileName, gradcheck, gradgradcheck, IS_WINDOWS, \
    skipIfTorchDynamo

# batched grad doesn't support mkldnn
gradcheck = functools.partial(gradcheck, check_batched_grad=False)
gradgradcheck = functools.partial(gradgradcheck, check_batched_grad=False)


<<<<<<< HEAD
# For OneDNN bf16 path, OneDNN requires the cpu has intel avx512 with avx512bw,
# avx512vl, and avx512dq at least. So we will skip the test case if one processor
# is not meet the requirement.
@functools.lru_cache(maxsize=None)
def has_bf16_support():
    import sys
    if sys.platform != 'linux':
        return False
    with open("/proc/cpuinfo", encoding="ascii") as f:
        lines = f.read()
    return all(word in lines for word in ["avx512bw", "avx512vl", "avx512dq"])

# For OneDNN fp16 path, OneDNN requires the cpu has intel avx512 with avx512_fp16
# at least. So we will skip the test case if one processor
# is not meet the requirement.
@functools.lru_cache(maxsize=None)
def has_fp16_support():
    import sys
    if sys.platform != 'linux':
        return False
    with open("/proc/cpuinfo", encoding="ascii") as f:
        lines = f.read()
    return all(word in lines for word in ["avx512_fp16"])

=======
>>>>>>> d1980336
types = [torch.float, torch.bfloat16]

# Comment the line below to find out the CI machines having MKL-DNN build disabled
@unittest.skipIf(not torch._C.has_mkldnn, "MKL-DNN build is disabled")
class TestMkldnn(TestCase):
    def test_conversion(self):
        for cpu_tensor in [torch.randn((1, 2, 3, 4),
                                       dtype=torch.float, device=torch.device('cpu')),
                           torch.randn((1, 2, 3, 4, 5),
                                       dtype=torch.float, device=torch.device('cpu'))[:, :, :, :, 1]]:
            cpu_tensor.requires_grad_()
            # float cpu tensor to mkldnn float tensor or bfloat tensor.
            for dtype1 in types:
                mkldnn_tensor = cpu_tensor.to_mkldnn(dtype1)
                self.assertEqual(mkldnn_tensor.dtype, dtype1)
                cpu_tensor_1 = mkldnn_tensor.to_dense()
                # not given dtype for to_dense, mkldnn tensor has same dtype with cpu tensor
                self.assertEqual(mkldnn_tensor.dtype, cpu_tensor_1.dtype)
                # mkldnn float/bfloat tensor to cpu float or bfloat tensor
                for dtype2 in types:
                    cpu_tensor_2 = mkldnn_tensor.to_dense(dtype2)
                    self.assertEqual(cpu_tensor_2.dtype, dtype2)
                    atol = 1e-5 if dtype1 == torch.float and dtype2 == torch.float else 1e-2
                    self.assertEqual(cpu_tensor, cpu_tensor_2.float(), atol=atol, rtol=0)

                self.assertEqual(mkldnn_tensor.device, torch.device('cpu'))
                self.assertEqual(mkldnn_tensor.size(), torch.Size([1, 2, 3, 4]))
                self.assertEqual(mkldnn_tensor.numel(), cpu_tensor.numel())
                if dtype1 == torch.float:
                    self.assertEqual(mkldnn_tensor.element_size(), cpu_tensor.element_size())
                else:
                    self.assertEqual(mkldnn_tensor.element_size(), cpu_tensor.element_size() / 2)
                self.assertRaisesRegex(RuntimeError,
                                       "Cannot access data pointer of Tensor that doesn't have storage",
                                       lambda: mkldnn_tensor.data_ptr() != 0)

            # bfloat cpu tensor to mkldnn float tensor or bfloat tensor.
            cpu_tensor_bf16 = cpu_tensor.bfloat16()
            for dtype1 in types:
                mkldnn_tensor = cpu_tensor_bf16.to_mkldnn(dtype1)
                self.assertEqual(mkldnn_tensor.dtype, dtype1)
                cpu_tensor_1 = mkldnn_tensor.to_dense()
                # not given dtype for to_dense, mkldnn tensor has same dtype with cpu tensor
                self.assertEqual(mkldnn_tensor.dtype, cpu_tensor_1.dtype)
                # mkldnn float/bfloat tensor to cpu float or bfloat tensor
                for dtype2 in types:
                    cpu_tensor_2 = mkldnn_tensor.to_dense(dtype2)
                    self.assertEqual(cpu_tensor_2.dtype, dtype2)
                    self.assertEqual(cpu_tensor_bf16, cpu_tensor_2.bfloat16(), atol=1e-5, rtol=0)

                self.assertEqual(mkldnn_tensor.device, torch.device('cpu'))
                self.assertEqual(mkldnn_tensor.size(), torch.Size([1, 2, 3, 4]))
                self.assertEqual(mkldnn_tensor.numel(), cpu_tensor.numel())
                if dtype1 == torch.bfloat16:
                    self.assertEqual(mkldnn_tensor.element_size(), cpu_tensor_bf16.element_size())
                else:
                    self.assertEqual(mkldnn_tensor.element_size(), cpu_tensor_bf16.element_size() * 2)
                self.assertRaisesRegex(RuntimeError,
                                       "Cannot access data pointer of Tensor that doesn't have storage",
                                       lambda: mkldnn_tensor.data_ptr() != 0)

    def test_copy(self):
        x = torch.randn(4, 5, dtype=torch.float32)
        mkldnn_x = x.to_mkldnn()
        mkldnn_y = torch.randn(4, 5, dtype=torch.float32).to_mkldnn()
        mkldnn_z = torch.randn(4, 10, dtype=torch.float32).to_mkldnn()
        mkldnn_y.copy_(mkldnn_x)
        self.assertEqual(x, mkldnn_y.to_dense())
        self.assertRaisesRegex(RuntimeError,
                               "copy_mkldnn_: only support same size tensor.",
                               lambda: mkldnn_z.copy_(mkldnn_x))
        self.assertRaisesRegex(RuntimeError,
                               "copy_mkldnn_: between mkldnn layout and dense Tensors is not implemented! "
                               "Found self type = torch.FloatTensor and src type = Mkldnntorch.FloatTensor",
                               lambda: x.copy_(mkldnn_x))
        self.assertRaisesRegex(RuntimeError,
                               "copy_mkldnn_: between mkldnn layout and dense Tensors is not implemented! "
                               "Found self type = Mkldnntorch.FloatTensor and src type = torch.FloatTensor",
                               lambda: mkldnn_x.copy_(x))

    def test_unsupported(self):
        # unsupported types and unsupported types with gpu
        for dtype in [torch.double, torch.uint8, torch.int8,
                      torch.short, torch.int, torch.long]:
            with self.assertRaises(RuntimeError) as context:
                torch.randn(1, 2, 3, 4, dtype=dtype, device=torch.device('cpu')).to_mkldnn()
            if torch.cuda.is_available():
                with self.assertRaises(RuntimeError) as context:
                    torch.randn(1, 2, 3, 4, dtype=dtype, device=torch.device('cuda')).to_mkldnn()
        # supported type with gpu
        if torch.cuda.is_available():
            with self.assertRaises(RuntimeError) as context:
                torch.randn(1, 2, 3, 4, dtype=torch.float, device=torch.device('cuda')).to_mkldnn()
        # some factory functions
        for creator in [torch.ones, torch.randn, torch.rand]:
            with self.assertRaises(RuntimeError) as context:
                creator(1, 2, 3, 4, dtype=torch.float, device=torch.device('cpu'), layout=torch._mkldnn)

    def test_mkldnn_conv_shapecheck(self):
        input = torch.full((1, 1, 1, 24,), 1, dtype=torch.float32)
        w1 = torch.full((1, 1, 1, 24,), 1, dtype=torch.float32)
        b1 = torch.full((1,), 1, dtype=torch.float32)
        w2 = torch.full((1, 1, 2, 24,), 1, dtype=torch.float32)
        b2 = torch.full((2,), 1, dtype=torch.float32)
        options = zip([-1, 0, 0, 0, 0, 0, 0],  # padding
                      [1, 0, 1, 1, 1, 1, 1],  # stride
                      [1, 1, 0, 1, 1, 1, 1],  # dilation
                      [1, 1, 1, 0, 2, 1, 1],  # groups
                      [w1, w1, w1, w1, w1, w1, w2],  # weight
                      [b1, b1, b1, b1, b1, b2, b1])  # bias
        for pad, st, dil, gr, w, b in options:
            with self.assertRaises(RuntimeError) as _:
                torch.mkldnn_convolution(input, w, b, [pad] * 2, [st] * 2, [dil] * 2, gr)

    def test_autograd_to_mkldnn(self):
        # MKLDNN only supports float32
        root = torch.randn(4, 5, dtype=torch.float32, requires_grad=True)

        def func(root):
            return root.to_mkldnn().to_dense()

        # because MKLDNN only supports float32, we need to lessen the precision.
        # these numbers are just empirical results that seem to work.
        self.assertWarnsRegex(UserWarning,
                              'double precision floating point',
                              lambda: gradcheck(func, [root], atol=4e-2, rtol=1e-2))
        self.assertWarnsRegex(UserWarning,
                              'double precision floating point',
                              lambda: gradgradcheck(func, [root], atol=4e-2, rtol=1e-2))

    def test_autograd_from_mkldnn(self):
        # MKLDNN only supports float32
        root = torch.randn(4, 5, dtype=torch.float32).to_mkldnn().requires_grad_()

        def func(root):
            return root.to_dense()

        # because MKLDNN only supports float32, we need to lessen the precision.
        # these numbers are just empirical results that seem to work.
        self.assertWarnsRegex(UserWarning,
                              'double precision floating point',
                              lambda: gradcheck(func, [root], atol=4e-2, rtol=1e-2))

    def test_detach(self):
        root = torch.randn(4, 5, dtype=torch.float32).to_mkldnn().requires_grad_()

        detach = root.detach()
        self.assertEqual((4, 5), detach.size())
        self.assertFalse(detach.requires_grad)
        self.assertTrue(root.requires_grad)

        detach_ = root.detach_()
        self.assertEqual((4, 5), detach_.size())
        self.assertFalse(detach_.requires_grad)
        self.assertFalse(root.requires_grad)

    def test_repr(self):
        self.assertTrue("layout=torch._mkldnn" in str(torch.randn((1, 2, 3, 4),
                                                                  dtype=torch.float, device=torch.device('cpu')).to_mkldnn()))

    def _test_conv_base(self, dim):
        conv_module = {1: torch.nn.Conv1d, 2: torch.nn.Conv2d, 3: torch.nn.Conv3d}
        input_shapes = {1: (224,), 2: (224, 224), 3: (55, 55, 55)}
        options = itertools.product([True, False], [True, False], [1, 2], [1, 4])
        for train, bias, dilation, groups in options:
            N = torch.randint(3, 10, (1,)).item()
            M = torch.randint(1, 3, (1,)).item() * groups
            C = torch.randint(1, 3, (1,)).item() * groups
            x_shape = (N, C) + input_shapes[dim]
            x = torch.randn(x_shape, dtype=torch.float32)
            conv = conv_module[dim](in_channels=C,
                                    out_channels=M,
                                    kernel_size=3,
                                    stride=2,
                                    padding=1,
                                    dilation=dilation,
                                    bias=bias,
                                    groups=groups).float()
            x1 = x.clone()
            x2 = x.clone().to_mkldnn()
            if not train:
                mkldnn_conv = mkldnn_utils.to_mkldnn(copy.deepcopy(conv))
            elif train and dim != 1:
                # TODO: enable conv1d training.
                x1.requires_grad_()
                x2.requires_grad_()
                mkldnn_conv = copy.deepcopy(conv)
            with torch.backends.mkldnn.flags(enabled=False):
                y_aten = conv(x1)
                if train and dim != 1:
                    loss1 = y_aten.sum()
                    loss1.backward()
            if not train or (train and dim != 1):
                y_mkldnn = mkldnn_conv(x2).to_dense()
                self.assertEqual(y_aten, y_mkldnn)
            if not train:
                self._test_serialization(mkldnn_conv, (x.to_mkldnn(),))
                self._test_tracing(mkldnn_conv, (x.to_mkldnn(),))
            elif dim != 1:
                loss2 = y_mkldnn.sum()
                loss2.backward()
                self.assertTrue(x2.grad.is_mkldnn)
                self.assertEqual(x1.grad, x2.grad.to_dense())
                self.assertEqual(conv.weight.grad,
                                 mkldnn_conv.weight.grad,
                                 atol=1e-3,
                                 rtol=1e-3)
                if bias:
                    self.assertEqual(conv.bias.grad, mkldnn_conv.bias.grad)

    def test_conv1d(self):
        self._test_conv_base(dim=1)

    def test_conv2d(self):
        self._test_conv_base(dim=2)

    def test_conv3d(self):
        self._test_conv_base(dim=3)

    @unittest.skipIf(IS_WINDOWS, "Limit support for bf16 path")
    def _test_conv_lower_precision_base(self, dim, dtype):
        conv_module = {1: torch.nn.Conv1d, 2: torch.nn.Conv2d, 3: torch.nn.Conv3d}
        input_shapes = {1: (224,), 2: (224, 224), 3: (55, 55, 55)}
        options = itertools.product([True, False], [1, 2], [1, 4])
        for bias, dilation, groups in options:
            N = torch.randint(3, 10, (1,)).item()
            M = torch.randint(1, 3, (1,)).item() * groups
            C = torch.randint(1, 3, (1,)).item() * groups
            x_shape = (N, C) + input_shapes[dim]
            x = torch.randn(x_shape, dtype=torch.float32)

            conv = conv_module[dim](in_channels=C,
                                    out_channels=M,
                                    kernel_size=3,
                                    stride=2,
                                    padding=1,
                                    dilation=dilation,
                                    bias=bias,
                                    groups=groups).float()
<<<<<<< HEAD
            x_lower = x.to(dtype=dtype)
            if (dtype == torch.bfloat16 and has_bf16_support()) or (dtype == torch.half and has_fp16_support()):
=======
            x_bf16 = x.bfloat16()
            if torch.ops.mkldnn._is_mkldnn_bf16_supported():
>>>>>>> d1980336
                mkldnn_conv = mkldnn_utils.to_mkldnn(copy.deepcopy(conv))
                mkldnn_conv_lower = mkldnn_utils.to_mkldnn(copy.deepcopy(conv), dtype)
                y = mkldnn_conv(x.to_mkldnn()).to_dense()
                y_lower = mkldnn_conv_lower(x_lower.to_mkldnn()).to_dense(torch.float32)
                self.assertEqual(y, y_lower, atol=1e-1, rtol=1e-3)
            else:
                msg = {torch.bfloat16 : r"bf16 path needs the cpu support avx512bw, avx512vl and avx512dq",
                       torch.half : r"fp16 path needs the cpu support avx512fp16"}
                with self.assertRaisesRegex(RuntimeError, msg[dtype]):
                    mkldnn_conv_lower = mkldnn_utils.to_mkldnn(copy.deepcopy(conv), dtype)
                    y_lower = mkldnn_conv_lower(x_lower.to_mkldnn()).to_dense(torch.float32)

    def test_conv1d_lower_precision(self):
        self._test_conv_lower_precision_base(dim=1, dtype=torch.bfloat16)
        self._test_conv_lower_precision_base(dim=1, dtype=torch.half)

    def test_conv2d_lower_precision(self):
        self._test_conv_lower_precision_base(dim=2, dtype=torch.bfloat16)
        self._test_conv_lower_precision_base(dim=2, dtype=torch.half)

    def test_conv3d_lower_precision(self):
        self._test_conv_lower_precision_base(dim=3, dtype=torch.bfloat16)
        self._test_conv_lower_precision_base(dim=3, dtype=torch.half)

    def _test_conv2d_nhwc_base(self, conv_module, weight_memory_format, dtype):
        input_shapes = (55, 55)
        options = itertools.product([True, False], [True, False], [1, 2], [1, 4])
        for train, bias, dilation, groups in options:
            N = torch.randint(3, 10, (1,)).item()
            M = torch.randint(1, 3, (1,)).item() * groups
            C = torch.randint(1, 3, (1,)).item() * groups
            x_shape = (N, C) + input_shapes
            x = torch.randn(x_shape, dtype=dtype)

            # TODO: remove this when group depthwise is supported:
            if conv_module is torch.nn.ConvTranspose2d and groups > 1 and C == groups:
                continue

            # conv1: mkldnn conv in contiguous memory format (nchw)
            # conv2: mkldnn conv in channels last memory format (nhwc)
            conv1 = conv_module(in_channels=C,
                                out_channels=M,
                                kernel_size=3,
                                stride=2,
                                padding=1,
                                dilation=dilation,
                                bias=bias,
                                groups=groups).to(dtype=dtype)
            conv2 = copy.deepcopy(conv1).to(memory_format=weight_memory_format)
            x1 = x.clone()
            x2 = x.clone().to(memory_format=torch.channels_last)
            if train:
                x1.requires_grad_()
                x2.requires_grad_()
            y1 = conv1(x1)
            y2 = conv2(x2)
            self.assertEqual(y1, y2)
            if train:
                y1.sum().backward()
                y2.sum().backward()
                self.assertTrue(x2.grad.is_contiguous(memory_format=torch.channels_last))
                self.assertEqual(conv1.weight.grad,
                                 conv2.weight.grad,
                                 atol=1e-3,
                                 rtol=1e-3)
                if bias:
                    self.assertEqual(conv1.bias.grad, conv2.bias.grad)
                self.assertEqual(x1.grad, x2.grad)

    def test_conv2d_nhwc(self):
        self._test_conv2d_nhwc_base(torch.nn.Conv2d, torch.contiguous_format, dtype=torch.float32)
        self._test_conv2d_nhwc_base(torch.nn.Conv2d, torch.channels_last, dtype=torch.float32)

    @unittest.skipIf(IS_WINDOWS, "Limit support for bf16 path")
<<<<<<< HEAD
    def test_conv2d_nhwc_lower_precision(self):
        # when has_bf16_support() or has_fp16_support() returns false,
        # bf16/fp16 CPU conv will fall back to thnn impl
        if has_bf16_support():
=======
    def test_conv2d_nhwc_bf16(self):
        # when torch.ops.mkldnn._is_mkldnn_bf16_supported() returns false, bf16 CPU conv will fall back to thnn impl
        if torch.ops.mkldnn._is_mkldnn_bf16_supported():
>>>>>>> d1980336
            self._test_conv2d_nhwc_base(torch.nn.Conv2d, torch.contiguous_format, dtype=torch.bfloat16)
            self._test_conv2d_nhwc_base(torch.nn.Conv2d, torch.channels_last, dtype=torch.bfloat16)
        if has_fp16_support():
            self._test_conv2d_nhwc_base(torch.nn.Conv2d, torch.contiguous_format, dtype=torch.half)
            self._test_conv2d_nhwc_base(torch.nn.Conv2d, torch.channels_last, dtype=torch.half)

    def test_conv_transpose2d_nhwc(self):
        self._test_conv2d_nhwc_base(torch.nn.ConvTranspose2d, torch.contiguous_format, dtype=torch.float32)
        self._test_conv2d_nhwc_base(torch.nn.ConvTranspose2d, torch.channels_last, dtype=torch.float32)

    @unittest.skipIf(IS_WINDOWS, "Limit support for bf16 path")
<<<<<<< HEAD
    def test_conv_transpose2d_nhwc_lower_precision(self):
        # when has_bf16_support() or has_fp16_support() returns false,
        # bf16/fp16 CPU conv will fall back to thnn impl
        if has_bf16_support():
=======
    def test_conv_transpose2d_nhwc_bf16(self):
        # when torch.ops.mkldnn._is_mkldnn_bf16_supported() returns false, bf16 CPU conv will fall back to thnn impl
        if torch.ops.mkldnn._is_mkldnn_bf16_supported():
>>>>>>> d1980336
            self._test_conv2d_nhwc_base(torch.nn.ConvTranspose2d, torch.contiguous_format, dtype=torch.bfloat16)
            self._test_conv2d_nhwc_base(torch.nn.ConvTranspose2d, torch.channels_last, dtype=torch.bfloat16)
        if has_fp16_support():
            self._test_conv2d_nhwc_base(torch.nn.ConvTranspose2d, torch.contiguous_format, dtype=torch.half)
            self._test_conv2d_nhwc_base(torch.nn.ConvTranspose2d, torch.channels_last, dtype=torch.half)

    def _test_conv_transpose_base(self, dim):
        conv_module = {
            1: torch.nn.ConvTranspose1d,
            2: torch.nn.ConvTranspose2d,
            3: torch.nn.ConvTranspose3d
        }
        input_shapes = {1: (55,), 2: (28, 28), 3: (14, 14, 14)}
        options = itertools.product([True, False], [True, False], [1, 2], [1, 4])
        for train, bias, dilation, groups in options:
            N = torch.randint(3, 10, (1,)).item()
            M = torch.randint(1, 3, (1,)).item() * groups
            C = torch.randint(1, 3, (1,)).item() * groups
            x_shape = (N, C) + input_shapes[dim]
            data = torch.randn(x_shape, dtype=torch.float32)
            # conv: mkldnn tranpose conv fp32
            # conv_ref: thnn transpose conv fp32
            conv = conv_module[dim](in_channels=C,
                                    out_channels=M,
                                    kernel_size=3,
                                    stride=1,
                                    padding=1,
                                    dilation=dilation,
                                    bias=bias,
                                    groups=groups).to(dtype=torch.float32)
            x = data.clone()
            x_ref = x.clone()
            if train:
                x.requires_grad_()
                x_ref.requires_grad_()

            conv_ref = copy.deepcopy(conv)
            with torch.backends.mkldnn.flags(enabled=False):
                y_ref = conv_ref(x_ref)
                if train:
                    y_ref.sum().backward()

            y = conv(x)
            if train:
                y.sum().backward()

            self.assertEqual(y, y_ref)
            if train:
                self.assertEqual(x.grad, x_ref.grad)
                self.assertEqual(conv.weight.grad,
                                 conv_ref.weight.grad,
                                 atol=1e-3,
                                 rtol=1e-3)
                if bias:
                    self.assertEqual(conv.bias.grad, conv_ref.bias.grad)

    def test_conv_transpose1d(self):
        self._test_conv_transpose_base(dim=1)

    def test_conv_transpose2d(self):
        self._test_conv_transpose_base(dim=2)

    def test_conv_transpose3d(self):
        self._test_conv_transpose_base(dim=3)

    def test_conv2d_legacy_jit_model(self):
        """
        MKLDNN integration used to serialize models with 5d weight for grouped
        convolutions, we'd like to preserve this behavior
        """
        g = 4
        conv2d = torch.nn.Conv2d(16, 16, 3, groups=g)
        conv2d_mkldnn = torch.utils.mkldnn.to_mkldnn(conv2d)

        # contrive legacy conv2d module with a 5-d weight
        o, i, h, w = conv2d.weight.shape
        weight_5d = conv2d.weight.reshape((g, o // g, i, h, w))
        conv2d_mkldnn.weight = weight_5d.to_mkldnn()

        x = torch.randn(1, 16, 8, 8)

        with TemporaryFileName() as fname:
            torch.jit.save(conv2d_mkldnn, fname)
            conv2d_loaded = torch.jit.load(fname)

            self.assertEqual(conv2d_mkldnn.weight.ndimension(), 5)
            self.assertEqual(conv2d_loaded.weight.ndimension(), 4)
            self.assertEqual(
                conv2d(x),
                conv2d_loaded(x.to_mkldnn()).to_dense())

    # This test is to check whether 1D conv is supported for mkldnn tensor,
    # which is exposed by Issue https://github.com/pytorch/pytorch/issues/68034.
    def test_conv1d_functional(self):
        input = torch.randn(2, 3, 10).to_mkldnn()
        weight = torch.randn(3, 3, 3).to_mkldnn()
        bias = torch.randn(3).to_mkldnn()
        output = torch.nn.functional.conv1d(input, weight, bias)
        self.assertEqual(output.size(), torch.Size([2, 3, 8]))

    def test_relu(self):
        x = torch.randn((4, 5), dtype=torch.float32) * 10
        x1 = x.clone().requires_grad_()
        x2 = x.clone().to_mkldnn().requires_grad_()
        y1 = torch.relu(x1)
        y2 = torch.relu(x2).to_dense()
        loss1 = y1.sum()
        loss2 = y2.sum()
        loss1.backward()
        loss2.backward()
        self.assertEqual(y1, y2)
        self.assertEqual(x1.grad, x2.grad.to_dense())

    def test_relu_(self):
        x = torch.randn((4, 5), dtype=torch.float32) * 10
        x1 = x.clone().requires_grad_()
        x2 = x.clone().to_mkldnn().requires_grad_()
        y1 = torch.relu_(x1.clone())
        y2 = torch.relu_(x2.clone()).to_dense()
        loss1 = y1.sum()
        loss2 = y2.sum()
        loss1.backward()
        loss2.backward()
        self.assertEqual(y1, y2)
        self.assertEqual(x1.grad, x2.grad.to_dense())

    @unittest.skipIf(IS_WINDOWS, "Limit support for bf16 path")
    def _test_relu_bf16_base(self, name):
        x = torch.randn((4, 5), dtype=torch.float32) * 10
        x_bf16 = x.bfloat16()
        fn = getattr(torch, name)
        if torch.ops.mkldnn._is_mkldnn_bf16_supported():
            y = fn(x.to_mkldnn()).to_dense()
            y_bf16 = fn(x_bf16.to_mkldnn()).to_dense(torch.float32)
            self.assertEqual(y, y_bf16, atol=1e-1, rtol=1e-3)
        else:
            msg = r"bf16 path needs the cpu support avx512bw, avx512vl and avx512dq"
            self.assertRaisesRegex(RuntimeError,
                                   msg,
                                   lambda: fn(x_bf16.to_mkldnn()))

    def test_relu_bf16(self):
        self._test_relu_bf16_base("relu")

    def test_relu_inplace_bf16(self):
        self._test_relu_bf16_base("relu_")

    # def test_gelu(self):
    #     m = torch.nn.GELU()
    #     x = torch.randn((4, 5), dtype=torch.float32) * 10
    #     x1 = x.clone().requires_grad_()
    #     x2 = x.clone().to_mkldnn().requires_grad_()
    #     y1 = m(x1)
    #     y2 = m(x2).to_dense()
    #     loss1 = y1.sum()
    #     loss2 = y2.sum()
    #     loss1.backward()
    #     loss2.backward()
    #     self.assertEqual(y1, y2)
    #     self.assertEqual(x1.grad, x2.grad.to_dense())

    @unittest.skipIf(IS_WINDOWS, "Limit support for bf16 path")
    def test_gelu_bf16(self):
        m = torch.nn.GELU()
        x = torch.randn((4, 5), dtype=torch.float32) * 10
        x1 = x.clone().to_mkldnn().requires_grad_()
        x2 = x.clone().to_mkldnn(torch.bfloat16).requires_grad_()
        if torch.ops.mkldnn._is_mkldnn_bf16_supported():
            y1 = m(x1).to_dense()
            y2 = m(x2).to_dense()
            loss1 = y1.sum()
            loss2 = y2.sum()
            loss1.backward()
            loss2.backward()
            self.assertEqual(y1, y2.to(torch.float32), atol=1e-1, rtol=0)
            self.assertEqual(x1.grad.to_dense(), x2.grad.to_dense(torch.float32), atol=1e-2, rtol=0)
        else:
            msg = r"bf16 path needs the cpu support avx512bw, avx512vl and avx512dq"
            self.assertRaisesRegex(RuntimeError,
                                   msg,
                                   lambda: m(x2))

    def _test_prelu_base(self, size, num_channels):
        x = torch.randn(size, dtype=torch.float32)
        x1 = x.clone().requires_grad_()
        x2 = x.clone().to_mkldnn().requires_grad_()
        x3 = x.clone().to_mkldnn().requires_grad_()
        m1 = torch.nn.PReLU(num_channels)
        m2 = mkldnn_utils.to_mkldnn(copy.deepcopy(m1))
        m3 = copy.deepcopy(m1)
        y1 = m1(x1)
        y2 = m2(x2).to_dense()
        y3 = m3(x3).to_dense()  # Only convert data to mkldnn, weight is Aten tensor
        loss1 = y1.sum()
        loss1.backward()
        loss2 = y2.sum()
        loss2.backward()
        loss3 = y3.sum()
        loss3.backward()
        self.assertEqual(y1, y2)
        self.assertEqual(y1, y3)
        self.assertEqual(x1.grad, x2.grad.to_dense())
        self.assertEqual(x1.grad, x3.grad.to_dense())

    def test_prelu(self):
        self._test_prelu_base(torch.Size([16]), 1)
        self._test_prelu_base(torch.Size([16, 64]), 1)
        self._test_prelu_base(torch.Size([16, 64]), 64)
        self._test_prelu_base(torch.Size([16, 64, 112]), 1)
        self._test_prelu_base(torch.Size([16, 64, 112]), 64)
        self._test_prelu_base(torch.Size([16, 64, 112, 112]), 1)
        self._test_prelu_base(torch.Size([16, 64, 112, 112]), 64)
        self._test_prelu_base(torch.Size([16, 64, 112, 112, 1]), 1)
        self._test_prelu_base(torch.Size([16, 64, 112, 112, 1]), 64)

    @unittest.skipIf(IS_WINDOWS, "Limit support for bf16 path")
    def _test_prelu_bf16_base(self, size, num_channels):
        if torch.ops.mkldnn._is_mkldnn_bf16_supported():
            x = torch.randn(size, dtype=torch.float32)
            x_fp32 = x.clone().to_mkldnn().requires_grad_()
            x_bf16 = x.clone().to_mkldnn(torch.bfloat16).requires_grad_()
            m = mkldnn_utils.to_mkldnn(torch.nn.PReLU())
            m_bf16 = mkldnn_utils.to_mkldnn(torch.nn.PReLU(), torch.bfloat16)

            y = m(x_fp32).to_dense()
            y_bf16 = m_bf16(x_bf16).to_dense()
            self.assertEqual(y, y_bf16.to(torch.float32), atol=1e-1, rtol=1e-3)

            loss = y.sum()
            loss.backward()
            loss_bf16 = y_bf16.sum()
            loss_bf16.backward()
            self.assertEqual(x_fp32.grad.to_dense(), x_bf16.grad.to_dense(torch.float32))
        else:
            x_bf16 = torch.randn(size, dtype=torch.bfloat16).requires_grad_()
            m_bf16 = mkldnn_utils.to_mkldnn(torch.nn.PReLU(), torch.bfloat16)
            msg = r"bf16 path needs the cpu support avx512bw, avx512vl and avx512dq"
            self.assertRaisesRegex(RuntimeError,
                                   msg,
                                   lambda: m_bf16(x_bf16))

    def test_prelu_bf16(self):
        self._test_prelu_bf16_base(torch.Size([16]), 1)
        self._test_prelu_bf16_base(torch.Size([16, 64]), 1)
        self._test_prelu_bf16_base(torch.Size([16, 64]), 64)
        self._test_prelu_bf16_base(torch.Size([16, 64, 112]), 1)
        self._test_prelu_bf16_base(torch.Size([16, 64, 112]), 64)
        self._test_prelu_bf16_base(torch.Size([16, 64, 112, 112, 1]), 1)
        self._test_prelu_bf16_base(torch.Size([16, 64, 112, 112, 1]), 64)

    def _test_max_pool_base(self, dim, input):
        pool_module = {2: torch.nn.MaxPool2d, 3: torch.nn.MaxPool3d}
        for stride in [1, 2, 3]:
            for ceil_mode in [False, True]:
                max_pool = pool_module[dim](
                    kernel_size=3 if not ceil_mode else 7,
                    stride=stride,
                    padding=1,
                    ceil_mode=ceil_mode)

                x1 = input.clone().requires_grad_()
                x2 = input.clone().to_mkldnn().requires_grad_()
                y1 = max_pool(x1)
                y2 = max_pool(x2).to_dense()
                loss1 = y1.sum()
                loss2 = y2.sum()
                loss1.backward()
                loss2.backward()
                self.assertEqual(y1, y2)
                self.assertEqual(x1.grad, x2.grad.to_dense())

    def test_max_pool2d(self):
        N = torch.randint(3, 10, (1,)).item()
        C = torch.randint(3, 10, (1,)).item()
        for H, W in [(64, 64), (35, 39), (16, 19), [7, 8]]:
            x = torch.randn(N, C, H, W, dtype=torch.float32) * 10
            self._test_max_pool_base(dim=2, input=x)

    def test_max_pool3d(self):
        N = torch.randint(3, 10, (1,)).item()
        C = torch.randint(3, 10, (1,)).item()
        for D, H, W in [(64, 64, 64), (35, 39, 35), (16, 19, 20), [7, 8, 9]]:
            x = torch.randn(N, C, D, H, W, dtype=torch.float32) * 10
            self._test_max_pool_base(dim=3, input=x)


    @unittest.skipIf(IS_WINDOWS, "Limit support for bf16 path")
    def _test_max_pool_bf16_base(self, dim, input):
        pool_module = {2: torch.nn.MaxPool2d, 3: torch.nn.MaxPool3d}
        x_bf16 = input.bfloat16()
        for stride in [1, 2, 3]:
            for ceil_mode in [False, True]:
                max_pool = pool_module[dim](
                    kernel_size=3 if not ceil_mode else 7,
                    stride=stride,
                    padding=1,
                    ceil_mode=ceil_mode)

                if torch.ops.mkldnn._is_mkldnn_bf16_supported():
                    y = max_pool(input.to_mkldnn()).to_dense()
                    y_bf16 = max_pool(x_bf16.to_mkldnn()).to_dense(torch.float32)
                    self.assertEqual(y, y_bf16, atol=0.1, rtol=1e-3)
                else:
                    msg = "mkldnn_max_pool%dd: bf16 path needs the cpu support avx512bw, avx512vl and avx512dq" % dim
                    self.assertRaisesRegex(RuntimeError,
                                           msg,
                                           lambda: max_pool(x_bf16.to_mkldnn()))

    def test_max_pool2d_bf16(self):
        N = torch.randint(3, 10, (1,)).item()
        C = torch.randint(3, 10, (1,)).item()
        for H, W in [(64, 64), (35, 39), (16, 19), [7, 8]]:
            x = torch.randn(N, C, H, W, dtype=torch.float32) * 10
            self._test_max_pool_bf16_base(dim=2, input=x)

    def test_max_pool3d_bf16(self):
        N = torch.randint(3, 10, (1,)).item()
        C = torch.randint(3, 10, (1,)).item()
        for D, H, W in [(64, 64, 64), (35, 39, 35), (16, 19, 20), [7, 8, 9]]:
            x = torch.randn(N, C, D, H, W, dtype=torch.float32) * 10
            self._test_max_pool_bf16_base(dim=3, input=x)

    def test_max_pool2d_stride_none(self):
        N = torch.randint(3, 10, (1,)).item()
        C = torch.randint(3, 10, (1,)).item()

        for H, W in [(64, 64), (35, 39), (16, 19), [7, 8]]:
            x = torch.randn(N, C, H, W, dtype=torch.float32) * 10
            for ceil_mode in [False, True]:
                y1 = F.max_pool2d(
                    x,
                    kernel_size=3 if not ceil_mode else 7,
                    stride=None,
                    padding=1,
                    ceil_mode=ceil_mode)

                y2 = F.max_pool2d(
                    x.to_mkldnn(),
                    kernel_size=3 if not ceil_mode else 7,
                    stride=None,
                    padding=1,
                    ceil_mode=ceil_mode)

                self.assertEqual(y1, y2.to_dense())

    def test_max_pool_unsupported(self):
        # OneDNN not support dilation max_pooling, will be avilabled in v2.0.
        N = torch.randint(3, 10, (1,)).item()
        C = torch.randint(3, 10, (1,)).item()

        # 2d dilation case
        x = torch.randn(N, C, 7, 7, dtype=torch.float32).to_mkldnn()
        max_pool2d = torch.nn.MaxPool2d(
            kernel_size=3,
            stride=3,
            padding=1,
            dilation=2)
        self.assertRaisesRegex(RuntimeError,
                               'mkldnn_max_pool2d does not support dilation case',
                               lambda: max_pool2d(x))

        # 3d dilation case
        x = torch.randn(N, C, 7, 7, 7, dtype=torch.float32).to_mkldnn()
        max_pool3d = torch.nn.MaxPool3d(
            kernel_size=3,
            stride=3,
            padding=1,
            dilation=2)
        self.assertRaisesRegex(RuntimeError,
                               'mkldnn_max_pool3d does not support dilation case',
                               lambda: max_pool3d(x))

    def _test_avg_pool_base(self, dim, input):
        avg_module = {2: torch.nn.AvgPool2d, 3: torch.nn.AvgPool3d}
        for count_include_pad in [True, False]:
            avg_pool = avg_module[dim](
                kernel_size=3,
                stride=2,
                padding=1,
                count_include_pad=count_include_pad)

            x1 = input.clone().requires_grad_()
            x2 = input.clone().to_mkldnn().requires_grad_()
            y1 = avg_pool(x1)
            y2 = avg_pool(x2).to_dense()
            loss1 = y1.sum()
            loss2 = y2.sum()
            loss1.backward()
            loss2.backward()
            self.assertEqual(y1, y2)
            self.assertEqual(x1.grad, x2.grad.to_dense())

    def test_avg_pool2d(self):
        N = torch.randint(3, 10, (1,)).item()
        C = torch.randint(3, 10, (1,)).item()
        x = torch.randn(N, C, 64, 64, dtype=torch.float32) * 10
        self._test_avg_pool_base(dim=2, input=x)

    def test_avg_pool3d(self):
        N = torch.randint(3, 10, (1,)).item()
        C = torch.randint(3, 10, (1,)).item()
        x = torch.randn(N, C, 64, 64, 64, dtype=torch.float32) * 10
        self._test_avg_pool_base(dim=3, input=x)

    @unittest.skipIf(IS_WINDOWS, "Limit support for bf16 path")
    def _test_avg_pool_bf16_base(self, dim, input):
        avg_module = {2: torch.nn.AvgPool2d, 3: torch.nn.AvgPool3d}
        x_bf16 = input.bfloat16()
        for count_include_pad in [True, False]:
            avg_pool = avg_module[dim](
                kernel_size=3,
                stride=2,
                padding=1,
                count_include_pad=count_include_pad)
            if torch.ops.mkldnn._is_mkldnn_bf16_supported():
                y = avg_pool(input.to_mkldnn()).to_dense()
                y_bf16 = avg_pool(x_bf16.to_mkldnn()).to_dense(torch.float)
                self.assertEqual(y, y_bf16, atol=1e-1, rtol=1e-3)
            else:
                msg = "mkldnn_avg_pool%dd: bf16 path needs the cpu support avx512bw, avx512vl and avx512dq" % dim
                self.assertRaisesRegex(RuntimeError,
                                       msg,
                                       lambda: avg_pool(x_bf16.to_mkldnn()))

    def test_avg_pool2d_bf16(self):
        N = torch.randint(3, 10, (1,)).item()
        C = torch.randint(3, 10, (1,)).item()
        x = torch.randn(N, C, 64, 64, dtype=torch.float32) * 10
        self._test_avg_pool_bf16_base(dim=2, input=x)

    def test_avg_pool3d_bf16(self):
        N = torch.randint(3, 10, (1,)).item()
        C = torch.randint(3, 10, (1,)).item()
        x = torch.randn(N, C, 64, 64, 64, dtype=torch.float32) * 10
        self._test_avg_pool_bf16_base(dim=3, input=x)

    def test_avg_pool2d_stride_none(self):
        N = torch.randint(3, 10, (1,)).item()
        C = torch.randint(3, 10, (1,)).item()
        x = torch.randn(N, C, 64, 64, dtype=torch.float32) * 10

        for count_include_pad in [True, False]:
            y1 = F.avg_pool2d(
                x,
                kernel_size=3,
                stride=None,
                padding=1,
                count_include_pad=count_include_pad)
            y2 = F.avg_pool2d(
                x.to_mkldnn(),
                kernel_size=3,
                stride=None,
                padding=1,
                count_include_pad=count_include_pad)

            self.assertEqual(y1, y2.to_dense())

    def test_adaptive_avg_pool2d(self):
        N = torch.randint(3, 10, (1,)).item()
        C = torch.randint(3, 10, (1,)).item()
        x = torch.randn(N, C, 224, 224, dtype=torch.float32) * 100

        adaptive_avg_pool2d = torch.nn.AdaptiveAvgPool2d(7)
        x1 = x.clone().requires_grad_()
        x2 = x.clone().to_mkldnn().requires_grad_()
        y1 = adaptive_avg_pool2d(x1)
        y2 = adaptive_avg_pool2d(x2).to_dense()

        loss1 = y1.sum()
        loss2 = y2.sum()
        loss1.backward()
        loss2.backward()

        self.assertEqual(y1, y2)
        self.assertEqual(x1.grad, x2.grad.to_dense())

    @unittest.skipIf(IS_WINDOWS, "Limit support for bf16 path")
    def test_adaptive_avg_pool2d_bf16(self):
        N = torch.randint(3, 10, (1,)).item()
        C = torch.randint(3, 10, (1,)).item()
        x = torch.randn(N, C, 224, 224, dtype=torch.float32) * 100

        x_bf16 = x.bfloat16()
        adaptive_avg_pool2d = torch.nn.AdaptiveAvgPool2d(7)

        if torch.ops.mkldnn._is_mkldnn_bf16_supported():
            y = adaptive_avg_pool2d(x.to_mkldnn()).to_dense()
            y_bf16 = adaptive_avg_pool2d(x.to_mkldnn()).to_dense(torch.float32)
            self.assertEqual(y, y_bf16, atol=1e-1, rtol=1e-3)
        else:
            msg = "mkldnn_adaptive_avg_pool2d: bf16 path needs the cpu support avx512bw, avx512vl and avx512dq"
            self.assertRaisesRegex(RuntimeError,
                                   msg,
                                   lambda: adaptive_avg_pool2d(x_bf16.to_mkldnn()))

    def _test_batch_norm_base(self, dim, channels, input):
        bn_module = {2 : torch.nn.BatchNorm2d, 3 : torch.nn.BatchNorm3d}
        bn = bn_module[dim](channels).float().train(False)
        mkldnn_bn = mkldnn_utils.to_mkldnn(copy.deepcopy(bn))
        self.assertEqual(
            bn(input),
            mkldnn_bn(input.to_mkldnn()).to_dense())

        self._test_serialization(mkldnn_bn, (input.to_mkldnn(),))
        self._test_tracing(mkldnn_bn, (input.to_mkldnn(),))

    def _test_batch_norm_train_base(self, dim, channels, input):
        # TODO: support 3d batchnorm training.
        bn_module = {2 : torch.nn.BatchNorm2d}
        # TODO: support none affine.
        options = itertools.product([True], [True, False])
        for affine, track_running_stats in options:
            bn = bn_module[dim](
                num_features=channels,
                affine=affine,
                track_running_stats=track_running_stats).float().train(True)
            mkldnn_bn = copy.deepcopy(bn)
            x1 = input.clone().requires_grad_()
            x2 = input.clone().to_mkldnn().requires_grad_()
            y1 = bn(x1)
            y2 = mkldnn_bn(x2).to_dense()
            loss1 = y1.sum()
            loss2 = y2.sum()
            loss1.backward()
            loss2.backward()
            self.assertEqual(y1, y2)
            self.assertEqual(x1.grad, x2.grad.to_dense())
            self.assertEqual(bn.weight.grad, mkldnn_bn.weight.grad, rtol=1e-3, atol=1e-3)
            if track_running_stats:
                self.assertEqual(bn.running_mean, mkldnn_bn.running_mean)
                self.assertEqual(bn.running_var, mkldnn_bn.running_var, rtol=1e-5, atol=1e-5)

    def test_batch_norm_2d(self):
        N = torch.randint(3, 10, (1,)).item()
        C = torch.randint(3, 100, (1,)).item()
        x = torch.randn(N, C, 35, 45, dtype=torch.float32) * 10
        self._test_batch_norm_base(dim=2, channels=C, input=x)
        self._test_batch_norm_train_base(dim=2, channels=C, input=x)

    def test_batch_norm_3d(self):
        N = torch.randint(3, 10, (1,)).item()
        C = torch.randint(3, 100, (1,)).item()
        x = torch.randn(N, C, 30, 30, 30, dtype=torch.float32) * 10
        self._test_batch_norm_base(dim=3, channels=C, input=x)

    @unittest.skipIf(IS_WINDOWS, "Limit support for bf16 path")
    def _test_batch_norm_bf16_base(self, dim, channels, input):
        bn_module = {2 : torch.nn.BatchNorm2d, 3 : torch.nn.BatchNorm3d}
        x_bf16 = input.bfloat16()
        # TODO: support training
        for train in [False]:
            bn = bn_module[dim](channels).float().train(train)
            mkldnn_bn = mkldnn_utils.to_mkldnn(copy.deepcopy(bn))
            if torch.ops.mkldnn._is_mkldnn_bf16_supported():
                y = bn(input.to_mkldnn().to_dense())
                y_bf16 = bn(input.to_mkldnn().to_dense(torch.float))
                self.assertEqual(y, y_bf16, atol=1e-1, rtol=1e-3)
            else:
                msg = "mkldnn_batch_norm: bf16 path needs the cpu support avx512bw, avx512vl and avx512dq"
                self.assertRaisesRegex(RuntimeError,
                                       msg,
                                       lambda: bn(x_bf16.to_mkldnn()))

    def test_batch_norm_2d_bf16(self):
        N = torch.randint(3, 10, (1,)).item()
        C = torch.randint(3, 100, (1,)).item()
        x = torch.randn(N, C, 35, 45, dtype=torch.float32) * 10
        self._test_batch_norm_bf16_base(dim=2, channels=C, input=x)

    def test_batch_norm_3d_bf16(self):
        N = torch.randint(3, 10, (1,)).item()
        C = torch.randint(3, 100, (1,)).item()
        x = torch.randn(N, C, 30, 30, 30, dtype=torch.float32) * 10
        self._test_batch_norm_bf16_base(dim=3, channels=C, input=x)

    def test_add(self):
        N = torch.randint(3, 10, (1,)).item()
        C = torch.randint(3, 100, (1,)).item()
        alpha = torch.randn(1, dtype=torch.float32).item()

        x = torch.randn(N, C, 35, 45, dtype=torch.float32) * 10
        y = torch.randn(N, C, 35, 45, dtype=torch.float32) * 10
        mx = x.to_mkldnn()
        my = y.to_mkldnn()

        # add
        self.assertEqual(
            x + y,
            (mx + my).to_dense())

        self.assertEqual(
            torch.add(x, y, alpha=alpha),
            torch.add(mx, my, alpha=alpha).to_dense())

        # add_
        x += y
        mx += my
        self.assertEqual(x, mx.to_dense())

        # add_out
        out = x.clone()
        mkldnn_out = out.to_mkldnn()
        torch.add(x, y, alpha=alpha, out=out)
        torch.add(mx, my, alpha=alpha, out=mkldnn_out)
        self.assertEqual(out, mkldnn_out.to_dense())

        # add_out inplace case: first input
        torch.add(x, y, alpha=alpha, out=x)
        torch.add(mx, my, alpha=alpha, out=mx)
        self.assertEqual(x, mx.to_dense())

        # add_out inplace case: second input
        torch.add(x, y, alpha=alpha, out=y)
        torch.add(mx, my, alpha=alpha, out=my)
        self.assertEqual(y, my.to_dense())

    def test_mul(self):
        N = torch.randint(3, 10, (1,)).item()
        C = torch.randint(3, 100, (1,)).item()
        value = torch.randn(1, dtype=torch.float32).item()

        x = torch.randn(N, C, 35, 45, dtype=torch.float32) * 10
        y = torch.randn(N, C, 35, 45, dtype=torch.float32) * 10
        mx = x.to_mkldnn()
        my = y.to_mkldnn()

        # mul
        self.assertEqual(
            x * y,
            (mx * my).to_dense())

        self.assertEqual(
            x * value,
            (mx * value).to_dense())

        self.assertEqual(
            torch.mul(x, y),
            torch.mul(mx, my).to_dense())

        self.assertEqual(
            torch.mul(x, value),
            torch.mul(mx, value).to_dense())

        # mul_
        x *= y
        mx *= my
        self.assertEqual(x, mx.to_dense())

        x *= value
        mx *= value
        self.assertEqual(x, mx.to_dense())

        # mul_out
        out = x.clone()
        mkldnn_out = out.to_mkldnn()
        torch.mul(x, y, out=out)
        torch.mul(mx, my, out=mkldnn_out)
        self.assertEqual(out, mkldnn_out.to_dense())

        out = x.clone()
        mkldnn_out = out.to_mkldnn()
        torch.mul(x, value, out=out)
        torch.mul(mx, value, out=mkldnn_out)
        self.assertEqual(out, mkldnn_out.to_dense())

    def test_0_dimension_tensor(self):
        x = torch.rand([20, 20, 1, 1], dtype=torch.float)
        y = torch.rand([20, 20, 0, 1], dtype=torch.float)

        # unary ops work without modification
        out_relu = torch.relu(y)
        out_relu_mkldnn = torch.relu(y.to_mkldnn()).to_dense()
        self.assertEqual(out_relu, out_relu_mkldnn)

        out_mul = x * y
        out_mul_mkldnn = (x.to_mkldnn() * y.to_mkldnn()).to_dense()
        self.assertEqual(out_mul, out_mul_mkldnn)

        out_add = x + y
        out_add_mkldnn = (x.to_mkldnn() + y.to_mkldnn()).to_dense()
        self.assertEqual(out_add, out_add_mkldnn)

        x.requires_grad_(True)
        y.requires_grad_(True)
        with self.assertRaisesRegex(RuntimeError, "0-dimension Tensor in training"):
            x.to_mkldnn() + y.to_mkldnn()

        with self.assertRaisesRegex(RuntimeError, "must match"):
            torch.rand([5]).to_mkldnn() + torch.rand([0]).to_mkldnn()

        C = 7
        m = torch.nn.Conv2d(C, C, 3)
        x = torch.randn(0, C, C, 8, dtype=torch.float)
        out_eager = m(x)
        out_mkldnn = mkldnn_utils.to_mkldnn(m)(x)
        self.assertEqual(out_eager, out_mkldnn)

    def test_view(self):
        x = torch.randn(3, 4, 5, dtype=torch.float32).to_mkldnn()
        self.assertRaisesRegex(RuntimeError,
                               "Change to use reshape",
                               lambda: x.view(x.size(0), -1))

    def test_reshape(self):
        x = torch.randn(3, 4, 5, dtype=torch.float32) * 10
        size = (x.size(0), -1)

        self.assertEqual(
            x.reshape(size),
            x.to_mkldnn().reshape(size).to_dense(),
        )
        # test whether share same memory for plain format tensor
        y = x.to_mkldnn()
        z = y.reshape(size).add_(y.reshape(size))
        self.assertEqual(
            y.reshape(size).to_dense(),
            z.to_dense(),
        )

    def test_reshape_blocked_format(self):
        # construct an mkldnn blocked tensor with mkldnn conv2d
        C = 7
        m = mkldnn_utils.to_mkldnn(torch.nn.Conv2d(C, C, 3))
        x = torch.randn(1, C, 8, 8).to_mkldnn()

        # mkldnn tensor w/ blocked format
        y_block = m(x)
        # aten tensor w/ plain format
        y_plain = y_block.to_dense()

        y_block_reshape = y_block.reshape(C, -1)
        y_plain_reshape = y_plain.reshape(C, -1)

        self.assertEqual(y_plain_reshape, y_block_reshape.to_dense())

    def test_reshape_backward(self):
        x = torch.randn(3, 4, 5, dtype=torch.float32) * 10
        size = (x.size(0), -1)

        x1 = x.clone().requires_grad_()
        x2 = x.clone().to_mkldnn().requires_grad_()
        in_features = 20
        out_features = torch.randint(3, 100, (1,)).item()
        linear = torch.nn.Linear(in_features, out_features).float()

        y1 = linear(x1.reshape(size)).sum()
        y2 = linear(x2.reshape(size).to_dense()).sum()
        y1.backward()
        y2.backward()
        self.assertEqual(x1.grad, x2.grad.to_dense())

    def test_clone(self):
        x = torch.randn(4, 5, dtype=torch.float32) * 10
        self.assertEqual(
            x.clone(),
            x.to_mkldnn().clone().to_dense(),
        )
        # test whether share same memory
        y = x.to_mkldnn()
        z = y.clone().add_(y)
        self.assertNotEqual(
            y.to_dense(),
            z.to_dense(),
        )

    def test_transpose(self):
        x = torch.randn(3, 4, 5, dtype=torch.float32) * 10
        for dim1 in range(x.ndim):
            for dim2 in range(x.ndim):
                self.assertEqual(
                    x.transpose(dim1, dim2),
                    x.to_mkldnn().transpose(dim1, dim2).to_dense(),
                )

    def test_transpose_invalid_dime(self):
        x = torch.randn(3, 4, 5, dtype=torch.float32).to_mkldnn()
        with self.assertRaisesRegex(IndexError, "Dimension out of range"):
            torch._mkldnn_transpose(x, 0, 12)

    def test_linear_non_contiguous_weight(self):
        in_features = torch.randint(3, 10, (1,)).item()
        out_features = torch.randint(3, 100, (1,)).item()
        x = torch.randn(3, in_features, dtype=torch.float32) * 10
        w = torch.randn(in_features, out_features, dtype=torch.float32)
        for bias in [True, False]:
            x1 = x.clone().requires_grad_()
            x2 = x.clone().to_mkldnn().requires_grad_()
            linear = torch.nn.Linear(in_features, out_features).float()
            linear.weight = torch.nn.Parameter(w.t())
            mkldnn_linear = copy.deepcopy(linear)
            y1 = linear(x1).sum()
            y2 = mkldnn_linear(x2).to_dense().sum()
            y1.backward()
            y2.backward()
            self.assertEqual(x1.grad, x2.grad.to_dense())
            self.assertEqual(linear.weight.grad, mkldnn_linear.weight.grad)
            if bias:
                self.assertEqual(linear.bias.grad, mkldnn_linear.bias.grad)

    def test_linear(self):
        in_features = torch.randint(3, 10, (1,)).item()
        out_features = torch.randint(3, 100, (1,)).item()
        x = torch.randn(3, in_features, dtype=torch.float32) * 10

        for bias in [True, False]:
            linear = torch.nn.Linear(in_features, out_features, bias=bias).float()
            mkldnn_linear = mkldnn_utils.to_mkldnn(copy.deepcopy(linear))
            self.assertEqual(
                linear(x),
                mkldnn_linear(x.to_mkldnn()).to_dense())

            self._test_serialization(mkldnn_linear, (x.to_mkldnn(),))
            self._test_tracing(mkldnn_linear, (x.to_mkldnn(),))

    def test_linear_backward(self):
        in_features = torch.randint(3, 10, (1,)).item()
        out_features = torch.randint(3, 100, (1,)).item()
        x = torch.randn(3, in_features, dtype=torch.float32) * 10
        for bias in [True, False]:
            x1 = x.clone().requires_grad_()
            x2 = x.clone().to_mkldnn().requires_grad_()
            linear = torch.nn.Linear(in_features, out_features).float()
            mkldnn_linear = copy.deepcopy(linear)
            y1 = linear(x1).sum()
            y2 = mkldnn_linear(x2).to_dense().sum()
            y1.backward()
            y2.backward()
            self.assertEqual(x1.grad, x2.grad.to_dense())
            self.assertEqual(linear.weight.grad, mkldnn_linear.weight.grad)
            if bias:
                self.assertEqual(linear.bias.grad, mkldnn_linear.bias.grad)

    @unittest.skipIf(IS_WINDOWS, "Limit support for bf16 path")
    def test_linear_bf16(self):
        in_features = torch.randint(3, 10, (1,)).item()
        out_features = torch.randint(3, 100, (1,)).item()
        x = torch.randn(3, in_features, dtype=torch.float32) * 10
        x_bf16 = x.bfloat16()

        for bias in [True, False]:
            linear = torch.nn.Linear(in_features, out_features, bias=bias).float()
            mkldnn_linear = mkldnn_utils.to_mkldnn(copy.deepcopy(linear))
            mkldnn_linear_bf16 = mkldnn_utils.to_mkldnn(copy.deepcopy(linear), torch.bfloat16)
            if torch.ops.mkldnn._is_mkldnn_bf16_supported():
                y = mkldnn_linear(x.to_mkldnn()).to_dense()
                y_bf16 = mkldnn_linear_bf16(x_bf16.to_mkldnn()).to_dense(torch.float32)
                self.assertEqual(y, y_bf16, atol=1e-1, rtol=1e-3)
            else:
                msg = "mkldnn_linear: bf16 path needs the cpu support avx512bw, avx512vl and avx512dq"
                self.assertRaisesRegex(RuntimeError,
                                       msg,
                                       lambda: mkldnn_linear_bf16(x_bf16.to_mkldnn()))

    def test_softmax(self):
        x = torch.randn(3, 4, 5, dtype=torch.float32) * 10
        for dim in range(x.ndim):
            softmax = torch.nn.Softmax(dim=dim)
            self.assertEqual(
                softmax(x),
                softmax(x.to_mkldnn()).to_dense())

    def test_sigmoid(self):
        x = torch.randn(4, 5, dtype=torch.float32) * 10
        mkldnn_x = x.to_mkldnn()
        self.assertEqual(
            torch.sigmoid(x),
            torch.sigmoid(mkldnn_x).to_dense(),
        )
        # inplace
        torch.sigmoid_(x)
        torch.sigmoid_(mkldnn_x)
        self.assertEqual(x, mkldnn_x.to_dense())

    def test_tanh(self):
        x = torch.randn(4, 5, dtype=torch.float32) * 10
        mkldnn_x = x.to_mkldnn()
        self.assertEqual(
            torch.tanh(x),
            torch.tanh(mkldnn_x).to_dense(),
        )
        # inplace
        torch.tanh_(x)
        torch.tanh_(mkldnn_x)
        self.assertEqual(x, mkldnn_x.to_dense())

    def _test_serialization(self, module, inputs):
        with TemporaryFileName() as fname:
            torch.jit.save(module, fname)
            loaded = torch.jit.load(fname)
            self.assertEqual(
                module(*inputs).to_dense(),
                loaded(*inputs).to_dense())

    def _test_tracing(self, module, inputs):
        traced = torch.jit.trace(module, inputs)
        self.assertEqual(
            module(*inputs).to_dense(),
            traced(*inputs).to_dense())

    def test_set_data_tensorimpl_type(self):
        # Dense tensor has impl of type `TensorImpl`, while MKL-DNN tensor has impl
        # of type `OpaqueTensorImpl<IDeepTensorWrapperPtr>`.
        x = torch.randn((1, 2), dtype=torch.float, device=torch.device('cpu'))
        x_mkldnn = x.to_mkldnn()
        with self.assertRaisesRegex(RuntimeError, 'incompatible tensor type'):
            x.data = x_mkldnn

    def test_empty(self):
        x1 = torch.empty(4, 5, 2, 3, dtype=torch.float32)
        x2 = torch.empty(4, 5, 2, 3, dtype=torch.float32, layout=torch._mkldnn)
        self.assertEqual(x1.size(), x2.to_dense().size())
        self.assertEqual(x1.dtype, x2.to_dense().dtype)

    def test_zero_(self):
        x1 = torch.randn(4, 5, dtype=torch.float32) * 10
        x2 = x1.clone().to_mkldnn()
        self.assertEqual(
            x1.zero_(),
            x2.zero_().to_dense(),
        )

    def test_is_mkldnn(self):
        x = torch.randn(1, dtype=torch.float32)
        self.assertFalse(x.is_mkldnn)
        self.assertTrue(x.to_mkldnn().is_mkldnn)

    # legacy constructor/new doesn't support mkldnn tensors
    @skipIfTorchDynamo("https://github.com/pytorch/torchdynamo/issues/1992")
    def test_legacy_new_failure(self):
        x = torch.randn(1, dtype=torch.float32)
        x_mkldnn = x.to_mkldnn()
        self.assertRaises(RuntimeError, lambda: x_mkldnn.new(device='cpu'))
        self.assertRaises(RuntimeError, lambda: x_mkldnn.new(x.storage()))
        self.assertRaises(RuntimeError, lambda: x_mkldnn.new(x))
        self.assertRaises(RuntimeError, lambda: x_mkldnn.new(torch.Size([2, 3])))
        self.assertRaises(RuntimeError, lambda: x_mkldnn.new([6]))

    def test_is_mkldnn_jit(self):
        class EnsureMkldnn(torch.jit.ScriptModule):
            @torch.jit.script_method
            def forward(self, x):
                if not x.is_mkldnn:
                    x = x.to_mkldnn()
                return x

        m = EnsureMkldnn()
        x = torch.randn(1, dtype=torch.float32)
        self.assertTrue(m(x).is_mkldnn)
        self.assertTrue(m(x.to_mkldnn()).is_mkldnn)

    def _test_imagenet_model(self, model):
        model = model.train(False).float()
        mkldnn_model = mkldnn_utils.to_mkldnn(copy.deepcopy(model))
        x = torch.randn(1, 3, 224, 224, dtype=torch.float32)
        with torch.no_grad():
            self.assertEqual(
                model(x),
                mkldnn_model(x.to_mkldnn()).to_dense(),
            )

    @skipIfNoTorchVision
    def test_resnet18(self):
        model = torchvision.models.resnet.resnet18(pretrained=False)
        self._test_imagenet_model(model)

    @skipIfNoTorchVision
    def test_resnext50_32x4d(self):
        model = torchvision.models.resnet.resnext50_32x4d(pretrained=False)
        self._test_imagenet_model(model)

    def _lstm_params_list(self):
        params_dict = {
            "input_size": [1, 5],
            "hidden_size": [5, 16],
            "num_layers": [1, 3],
            "bidirectional": [False, True],
            "bias": [False, True],
            "batch_first": [False, True],
            "dropout": [0, 0.4, 0.7, 1],
            "batch_size": [1, 2],
            "seq_len": [1, 3],
            "training": [False, True]
        }

        params_list = []
        for _, value in params_dict.items():
            params_list.append(value)
        return params_list

    def _cast_dtype(self, input, bf16):
        if bf16:
            input = input.to(torch.bfloat16)
        return input

    @unittest.skipIf(IS_WINDOWS, "Limit support for bf16 path")
    def test_lstm(self):
        seed = 2023
        torch.manual_seed(seed)

        params_list = self._lstm_params_list()
        for dtype in types:
            bf16 = True if dtype == torch.bfloat16 and torch.ops.mkldnn._is_mkldnn_bf16_supported() else False
            rtol = 1.3e-6
            atol = 1e-5
            if bf16:
                rtol = 0.02
                atol = 0.02
            for input_size, hidden_size, num_layers, bidirectional, bias, batch_first, dropout, batch_size, seq_len, training \
                    in itertools.product(*params_list):
                num_directions = 2 if bidirectional else 1
                if batch_first:
                    input = torch.randn(batch_size, seq_len, input_size, dtype=torch.float32)
                else:
                    input = torch.randn(seq_len, batch_size, input_size, dtype=torch.float32)
                h = torch.randn(num_layers * num_directions, batch_size, hidden_size, dtype=torch.float32)
                c = torch.randn(num_layers * num_directions, batch_size, hidden_size, dtype=torch.float32)

                model = torch.nn.LSTM(input_size, hidden_size, num_layers, bidirectional=bidirectional,
                                      bias=bias, dropout=dropout, batch_first=batch_first).float()
                model.train() if training else model.eval()
                input1 = input.clone().requires_grad_(training)
                input2 = input.clone().requires_grad_(training)

                h1 = h.clone().requires_grad_(training)
                h2 = h.clone().requires_grad_(training)
                c1 = c.clone().requires_grad_(training)
                c2 = c.clone().requires_grad_(training)

                model1 = copy.deepcopy(model)
                model2 = copy.deepcopy(model)
                with torch.cpu.amp.autocast(enabled=bf16, dtype=torch.bfloat16), torch.no_grad() if not training else nullcontext():
                    with torch.backends.mkldnn.flags(enabled=False):
                        torch.manual_seed(seed)
                        output1, (hn1, cn1) = self._cast_dtype(model1, bf16)(self._cast_dtype(input1, bf16),
                                                                             (self._cast_dtype(h1, bf16),
                                                                             self._cast_dtype(c1, bf16)))

                    torch.manual_seed(seed)
                    output2, (hn2, cn2) = model2(input2, (h2, c2))
                    self.assertEqual(output1, output2, rtol=rtol, atol=atol)
                    self.assertEqual(hn1, hn2, rtol=rtol, atol=atol)
                    self.assertEqual(cn1, cn2, rtol=rtol, atol=atol)

                    if training:
                        with torch.backends.mkldnn.flags(enabled=False):
                            torch.manual_seed(seed)
                            output1.sum().backward(retain_graph=True)

                        torch.manual_seed(seed)
                        output2.sum().backward(retain_graph=True)

                        self.assertEqual(input1.grad, input2.grad, rtol=rtol, atol=atol)
                        for name, para in model1.named_parameters():
                            self.assertEqual(para, self._cast_dtype(getattr(model2, name), bf16))
                            self.assertEqual(para.grad, self._cast_dtype(getattr(model2, name).grad, bf16), rtol=rtol, atol=atol)

                        with torch.backends.mkldnn.flags(enabled=False):
                            torch.manual_seed(seed)
                            hn1.sum().backward(retain_graph=True)
                        torch.manual_seed(seed)
                        hn2.sum().backward(retain_graph=True)
                        self.assertEqual(h1.grad, h2.grad, rtol=rtol, atol=atol)

                        with torch.backends.mkldnn.flags(enabled=False):
                            torch.manual_seed(seed)
                            cn1.sum().backward(retain_graph=True)
                        torch.manual_seed(seed)
                        cn2.sum().backward(retain_graph=True)
                        self.assertEqual(c1.grad, c2.grad, rtol=rtol, atol=atol)

    @unittest.skipIf(IS_WINDOWS, "Limit support for bf16 path")
    def test_matmul_bf16(self):
        if torch.ops.mkldnn._is_mkldnn_bf16_supported():
            a1 = torch.randn([64, 1, 33], dtype=torch.bfloat16)
            # a2 is contiguous tensor but it's strides is not default contiguous strides.
            a2 = torch.as_strided(a1.clone(), [64, 1, 33], [33, 3, 1])
            self.assertTrue(a2.is_contiguous())
            b = torch.randn(64, 33, 256).to(dtype=torch.bfloat16)
            y1 = torch.ops.aten.bmm(a1, b)
            y2 = torch.bmm(a2, b)
            self.assertEqual(y1, y2)

if __name__ == '__main__':
    run_tests()<|MERGE_RESOLUTION|>--- conflicted
+++ resolved
@@ -28,33 +28,6 @@
 gradgradcheck = functools.partial(gradgradcheck, check_batched_grad=False)
 
 
-<<<<<<< HEAD
-# For OneDNN bf16 path, OneDNN requires the cpu has intel avx512 with avx512bw,
-# avx512vl, and avx512dq at least. So we will skip the test case if one processor
-# is not meet the requirement.
-@functools.lru_cache(maxsize=None)
-def has_bf16_support():
-    import sys
-    if sys.platform != 'linux':
-        return False
-    with open("/proc/cpuinfo", encoding="ascii") as f:
-        lines = f.read()
-    return all(word in lines for word in ["avx512bw", "avx512vl", "avx512dq"])
-
-# For OneDNN fp16 path, OneDNN requires the cpu has intel avx512 with avx512_fp16
-# at least. So we will skip the test case if one processor
-# is not meet the requirement.
-@functools.lru_cache(maxsize=None)
-def has_fp16_support():
-    import sys
-    if sys.platform != 'linux':
-        return False
-    with open("/proc/cpuinfo", encoding="ascii") as f:
-        lines = f.read()
-    return all(word in lines for word in ["avx512_fp16"])
-
-=======
->>>>>>> d1980336
 types = [torch.float, torch.bfloat16]
 
 # Comment the line below to find out the CI machines having MKL-DNN build disabled
@@ -294,13 +267,9 @@
                                     dilation=dilation,
                                     bias=bias,
                                     groups=groups).float()
-<<<<<<< HEAD
             x_lower = x.to(dtype=dtype)
-            if (dtype == torch.bfloat16 and has_bf16_support()) or (dtype == torch.half and has_fp16_support()):
-=======
-            x_bf16 = x.bfloat16()
-            if torch.ops.mkldnn._is_mkldnn_bf16_supported():
->>>>>>> d1980336
+            if (dtype == torch.bfloat16 and torch.ops.mkldnn._is_mkldnn_bf16_supported()) or \
+               (dtype == torch.half and torch.ops.mkldnn._is_mkldnn_fp16_supported()):
                 mkldnn_conv = mkldnn_utils.to_mkldnn(copy.deepcopy(conv))
                 mkldnn_conv_lower = mkldnn_utils.to_mkldnn(copy.deepcopy(conv), dtype)
                 y = mkldnn_conv(x.to_mkldnn()).to_dense()
@@ -375,19 +344,13 @@
         self._test_conv2d_nhwc_base(torch.nn.Conv2d, torch.channels_last, dtype=torch.float32)
 
     @unittest.skipIf(IS_WINDOWS, "Limit support for bf16 path")
-<<<<<<< HEAD
     def test_conv2d_nhwc_lower_precision(self):
         # when has_bf16_support() or has_fp16_support() returns false,
         # bf16/fp16 CPU conv will fall back to thnn impl
-        if has_bf16_support():
-=======
-    def test_conv2d_nhwc_bf16(self):
-        # when torch.ops.mkldnn._is_mkldnn_bf16_supported() returns false, bf16 CPU conv will fall back to thnn impl
         if torch.ops.mkldnn._is_mkldnn_bf16_supported():
->>>>>>> d1980336
             self._test_conv2d_nhwc_base(torch.nn.Conv2d, torch.contiguous_format, dtype=torch.bfloat16)
             self._test_conv2d_nhwc_base(torch.nn.Conv2d, torch.channels_last, dtype=torch.bfloat16)
-        if has_fp16_support():
+        if torch.ops.mkldnn._is_mkldnn_fp16_supported():
             self._test_conv2d_nhwc_base(torch.nn.Conv2d, torch.contiguous_format, dtype=torch.half)
             self._test_conv2d_nhwc_base(torch.nn.Conv2d, torch.channels_last, dtype=torch.half)
 
@@ -396,19 +359,13 @@
         self._test_conv2d_nhwc_base(torch.nn.ConvTranspose2d, torch.channels_last, dtype=torch.float32)
 
     @unittest.skipIf(IS_WINDOWS, "Limit support for bf16 path")
-<<<<<<< HEAD
     def test_conv_transpose2d_nhwc_lower_precision(self):
         # when has_bf16_support() or has_fp16_support() returns false,
         # bf16/fp16 CPU conv will fall back to thnn impl
-        if has_bf16_support():
-=======
-    def test_conv_transpose2d_nhwc_bf16(self):
-        # when torch.ops.mkldnn._is_mkldnn_bf16_supported() returns false, bf16 CPU conv will fall back to thnn impl
         if torch.ops.mkldnn._is_mkldnn_bf16_supported():
->>>>>>> d1980336
             self._test_conv2d_nhwc_base(torch.nn.ConvTranspose2d, torch.contiguous_format, dtype=torch.bfloat16)
             self._test_conv2d_nhwc_base(torch.nn.ConvTranspose2d, torch.channels_last, dtype=torch.bfloat16)
-        if has_fp16_support():
+        if torch.ops.mkldnn._is_mkldnn_fp16_supported():
             self._test_conv2d_nhwc_base(torch.nn.ConvTranspose2d, torch.contiguous_format, dtype=torch.half)
             self._test_conv2d_nhwc_base(torch.nn.ConvTranspose2d, torch.channels_last, dtype=torch.half)
 
