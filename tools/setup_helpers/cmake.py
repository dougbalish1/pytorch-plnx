--- conflicted
+++ resolved
@@ -8,7 +8,7 @@
 from subprocess import check_call, check_output, CalledProcessError
 import sys
 import sysconfig
-from setuptools import distutils  # type: ignore[import]
+from distutils.version import LooseVersion
 from typing import IO, Any, Dict, List, Optional, Union, cast
 
 from . import which
@@ -118,15 +118,6 @@
         cmake_command = 'cmake'
         if IS_WINDOWS:
             return cmake_command
-<<<<<<< HEAD
-        cmake3 = which('cmake3')
-        cmake = which('cmake')
-        if cmake3 is not None and CMake._get_version(cmake3) >= distutils.version.LooseVersion("3.10.0"):
-            cmake_command = 'cmake3'
-            return cmake_command
-        elif cmake is not None and CMake._get_version(cmake) >= distutils.version.LooseVersion("3.10.0"):
-            return cmake_command
-=======
         cmake3_version = CMake._get_version(which('cmake3'))
         cmake_version = CMake._get_version(which('cmake'))
 
@@ -138,7 +129,6 @@
             cmake_command = 'cmake'
         elif cmake_version is None:
             cmake_command = 'cmake3'
->>>>>>> 70ed4f3f
         else:
             if cmake3_version >= cmake_version:
                 cmake_command = 'cmake3'
@@ -154,7 +144,7 @@
             return None
         for line in check_output([cmd, '--version']).decode('utf-8').split('\n'):
             if 'version' in line:
-                return distutils.version.LooseVersion(line.strip().split(' ')[2])
+                return LooseVersion(line.strip().split(' ')[2])
         raise RuntimeError('no version found')
 
     def run(self, args: List[str], env: Dict[str, str]) -> None:
